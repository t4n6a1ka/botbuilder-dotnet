﻿using System;
using System.Collections.Generic;
using System.Text;
using System.Threading;
using System.Threading.Tasks;

namespace Microsoft.Bot.Builder.Dialogs
{
    public abstract class DialogCommand : Dialog, IDialogDependencies
    {
        public override Task<DialogTurnResult> BeginDialogAsync(DialogContext dc, object options = null, CancellationToken cancellationToken = default(CancellationToken))
        {
            return OnRunCommandAsync(dc, options);
        }

        public virtual List<IDialog> ListDependencies()
        {
            return new List<IDialog>();
        }

        protected abstract Task<DialogTurnResult> OnRunCommandAsync(DialogContext dc, object options = null, CancellationToken cancellationToken = default(CancellationToken));

        protected async Task<DialogTurnResult> EndParentDialogAsync(DialogContext dc, object result = null, CancellationToken cancellationToken = default(CancellationToken))
        {
            PopCommands(dc);

<<<<<<< HEAD
            if (dc.Stack.Count > 1 || dc.ParentContext == null)
=======
            if (dc.Stack.Count > 1 || dc.Parent == null)
>>>>>>> 0b1f0a34
            {
                return await dc.EndDialogAsync(result, cancellationToken).ConfigureAwait(false);
            }
            else
            {
                var turnResult = await dc.Parent.EndDialogAsync(result, cancellationToken).ConfigureAwait(false);
                turnResult.ParentEnded = true;
                return turnResult;
            }
        }

        protected async Task<DialogTurnResult> ReplaceParentDialogAsync(DialogContext dc, string dialogId, object options = null, CancellationToken cancellationToken = default(CancellationToken))
        {
            PopCommands(dc);

            if (dc.Stack.Count > 0 || dc.Parent == null)
            {
                return await dc.ReplaceDialogAsync(dialogId, options, cancellationToken).ConfigureAwait(false);
            }
            else
            {
                var turnResult = await dc.Parent.ReplaceDialogAsync(dialogId, options, cancellationToken).ConfigureAwait(false);
                turnResult.ParentEnded = true;
                return turnResult;
            }
        }

        protected async Task<DialogTurnResult> RepeatParentDialogAsync(DialogContext dc, object options = null, CancellationToken cancellationToken = default(CancellationToken))
        {
            PopCommands(dc);

            if (dc.Stack.Count > 0 || dc.Parent == null)
            {
                return await dc.ReplaceDialogAsync(dc.ActiveDialog.Id, options, cancellationToken).ConfigureAwait(false);
            }
            else
            {
                var turnResult = await dc.Parent.ReplaceDialogAsync(dc.Parent.ActiveDialog.Id, options, cancellationToken).ConfigureAwait(false);
                turnResult.ParentEnded = true;
                return turnResult;
            }
        }

        protected async Task<DialogTurnResult> CancelAllParentDialogsAsync(DialogContext dc, object result = null, CancellationToken cancellationToken = default(CancellationToken))
        {
            PopCommands(dc);

            if (dc.Stack.Count > 0 || dc.Parent == null)
            {
                return await dc.CancelAllDialogsAsync(cancellationToken).ConfigureAwait(false);
            }
            else
            {
                var turnResult = await dc.Parent.CancelAllDialogsAsync(cancellationToken).ConfigureAwait(false);
                turnResult.ParentEnded = true;
                return turnResult;
            }
        }

        private static void PopCommands(DialogContext dc)
        {
            // Pop all commands off the stack
            var i = dc.Stack.Count - 1;

            while (i > 0)
            {
                // Commands store the index of the state they are inheriting so we can tell a command
                // by looking to see if its state is of type int
                if (dc.Stack[i].State.GetType() == typeof(int))
                {
                    dc.Stack.RemoveAt(i);
                    i--;
                }
                else
                {
                    break;
                }
            }
        }
    }
}<|MERGE_RESOLUTION|>--- conflicted
+++ resolved
@@ -24,11 +24,7 @@
         {
             PopCommands(dc);
 
-<<<<<<< HEAD
-            if (dc.Stack.Count > 1 || dc.ParentContext == null)
-=======
             if (dc.Stack.Count > 1 || dc.Parent == null)
->>>>>>> 0b1f0a34
             {
                 return await dc.EndDialogAsync(result, cancellationToken).ConfigureAwait(false);
             }
