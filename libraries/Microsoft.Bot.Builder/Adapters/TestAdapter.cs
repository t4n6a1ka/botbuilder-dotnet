--- conflicted
+++ resolved
@@ -42,62 +42,7 @@
             return this;
         }
 
-<<<<<<< HEAD
         public Task ProcessActivity(IActivity activity, Func<IBotContext, Task> callback)
-=======
-        public IActivity MakeActivity(string text = null)
-        {
-            Activity activity = new Activity
-            {
-                Type = ActivityTypes.Message,
-                From = ConversationReference.User,
-                Recipient = ConversationReference.Bot,
-                Conversation = ConversationReference.Conversation,
-                ServiceUrl = ConversationReference.ServiceUrl,
-                Id = (_nextId++).ToString(),
-                Text = text
-            };
-
-            return activity;
-        }
-
-        /// <summary>
-        /// Bot posting an activity back to the source
-        /// </summary>
-        /// <param name="activities"></param>
-        /// <param name="token"></param>
-        /// <returns></returns>
-        public override async Task Send(IList<IActivity> activities)
-        {
-            foreach (var activity in activities)
-            {
-                if (activity.Type == ActivityTypesEx.Delay)
-                {
-                    // The BotFrameworkAdapter and Console adapter implement this
-                    // hack directly in the POST method. Replicating that here
-                    // to keep the behavior as close as possible to facillitate
-                    // more realistic tests.                     
-                    int delayMs = (int)((Activity)activity).Value;
-                    await Task.Delay(delayMs);
-                }
-                else
-                {
-                    lock (this.botReplies)
-                    {
-                        this.botReplies.Enqueue(activity);
-                    }
-                }
-            }
-        }
-
-        /* INTERNAL */
-        internal Task SendActivityToBot(string userSays)
-        {
-            return this.SendActivityToBot(this.MakeActivity(userSays));
-        }
-
-        internal Task SendActivityToBot(IActivity activity)
->>>>>>> 89d33347
         {
             lock (this.ConversationReference)
             {
@@ -121,7 +66,7 @@
 
         protected async override Task SendActivityImplementation(IBotContext context, IActivity activity)
         {
-            if (activity.Type == "delay")
+            if (activity.Type == ActivityTypesEx.Delay)
             {
                 // The BotFrameworkAdapter and Console adapter implement this
                 // hack directly in the POST method. Replicating that here
@@ -366,6 +311,9 @@
                 // NOTE: See details code in above method. 
                 task.Wait();
 
+                if (System.Diagnostics.Debugger.IsAttached)
+                    timeout = UInt32.MaxValue;
+
                 var start = DateTime.UtcNow;
                 while (true)
                 {
