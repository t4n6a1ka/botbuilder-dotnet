--- conflicted
+++ resolved
@@ -17,7 +17,6 @@
     {
         public async Task MyBotLogic(IBotContext context)
         {
-<<<<<<< HEAD
             switch (context.Request.AsMessageActivity().Text)
             {
                 case "count":
@@ -31,45 +30,17 @@
                     context.Reply($"echo:{context.Request.AsMessageActivity().Text}");
                     break;
             }
-=======
-            TestAdapter adapter = new TestAdapter();
-            Bot bot = new Bot(adapter);
-            bot.OnReceive(
-                    async (context) =>
-                    {
-                        switch (context.Request.AsMessageActivity().Text)
-                        {
-                            case "count":
-                                context.Reply("one");
-                                context.Reply("two");
-                                context.Reply("three");
-                                break;
-                            case "ignore":
-                                break;
-                            default:
-                                context.Reply($"echo:{context.Request.AsMessageActivity().Text}");
-                                break;
-                        }
-                    }
-                );
-            return adapter;
->>>>>>> 2a41914e
         }
-    
+
         [TestMethod]
-<<<<<<< HEAD
-        public async Task TestBot_Say()
-=======
-        public async Task TestAdapter_ExceptionTypesOnTest()
+        public async Task TestBot_ExceptionTypesOnTest()
         {
             string uniqueExceptionId = Guid.NewGuid().ToString();
-            TestAdapter adapter = new TestAdapter();
-            Bot bot = new Bot(adapter);
-            bot.OnReceive(async (context) => { context.Reply("one"); });
+            TestBot bot = new TestBot();
 
             try
             {
-                await adapter
+                await new TestFlow(bot, async (context) => { context.Reply("one"); })
                     .Test("foo", (activity) => throw new Exception(uniqueExceptionId))
                     .StartTest();
 
@@ -82,16 +53,14 @@
         }
 
         [TestMethod]
-        public async Task TestAdapter_ExceptionInBotOnReceive()
+        public async Task TestBot_ExceptionInBotOnReceive()
         {
             string uniqueExceptionId = Guid.NewGuid().ToString();
-            TestAdapter adapter = new TestAdapter();
-            Bot bot = new Bot(adapter);
-            bot.OnReceive(async (context) => { throw new Exception(uniqueExceptionId); });
+            TestBot bot = new TestBot();
 
             try
             {
-                await adapter
+                await new TestFlow(bot, async (context) => { throw new Exception(uniqueExceptionId); })
                     .Test("test", activity => Assert.IsNull(null), "uh oh!")
                     .StartTest();
 
@@ -104,16 +73,14 @@
         }
 
         [TestMethod]
-        public async Task TestAdapter_ExceptionTypesOnAssertReply()
+        public async Task TestBot_ExceptionTypesOnAssertReply()
         {
             string uniqueExceptionId = Guid.NewGuid().ToString();
-            TestAdapter adapter = new TestAdapter();
-            Bot bot = new Bot(adapter);
-            bot.OnReceive(async (context) => { context.Reply("one"); });
+            TestBot bot = new TestBot();
 
             try
             {
-                await adapter
+                await new TestFlow(bot, async (context) => { context.Reply("one"); })
                     .Send("foo")
                     .AssertReply(
                         (activity) => throw new Exception(uniqueExceptionId), "should throw")
@@ -129,8 +96,7 @@
 
 
         [TestMethod]
-        public async Task TestAdapter_Say()
->>>>>>> 2a41914e
+        public async Task TestBot_Say()
         {
             var bot = new TestBot();
             await new TestFlow(bot, MyBotLogic)
@@ -181,21 +147,23 @@
         [DataRow(typeof(SecurityException))]
         [DataRow(typeof(ArgumentException))]
         [DataRow(typeof(ArgumentNullException))]
-        public async Task TestAdapter_TestFlow(Type exceptionType)
+        public async Task TestBot_TestFlow(Type exceptionType)
         {
-            Exception innerException = (Exception)Activator.CreateInstance(exceptionType);
-            var promise = new TaskCompletionSource<bool>();
-            promise.SetException(innerException);
-            var adapter = this.CreateAdapter();
+            var bot = new TestBot();
 
-            TestFlow testFlow = new TestFlow(promise.Task, adapter);
-            testFlow.Send(new Activity());
-            Task task = testFlow.StartTest();
-            await task.ContinueWith(action =>
-            {
-                Assert.IsInstanceOfType(action.Exception.InnerException, exceptionType);
-            });
+            TestFlow testFlow = new TestFlow(bot, (ctx) =>
+                {
+                    Exception innerException = (Exception)Activator.CreateInstance(exceptionType);
+                    var taskSource = new TaskCompletionSource<bool>();
+                    taskSource.SetException(innerException);
+                    return taskSource.Task;
+                })
+                .Send(new Activity());
+                Task task = testFlow.StartTest()
+                    .ContinueWith(action =>
+                    {
+                        Assert.IsInstanceOfType(action.Exception.InnerException, exceptionType);
+                    });
         }
-
     }
 }