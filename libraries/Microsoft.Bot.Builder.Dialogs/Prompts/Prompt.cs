﻿// Copyright (c) Microsoft Corporation. All rights reserved.
// Licensed under the MIT License.

using System;
using System.Collections.Generic;
using System.Linq;
using System.Dynamic;
using System.Threading;
using System.Threading.Tasks;
using Microsoft.Bot.Builder.Dialogs.Choices;
using Microsoft.Bot.Schema;
using Newtonsoft.Json;

namespace Microsoft.Bot.Builder.Dialogs
{
    /// <summary>
    /// Basic configuration options supported by all prompts.
    /// </summary>
    /// <typeparam name="T">The type of the <see cref="Prompt{T}"/>.</typeparam>
    public abstract class Prompt<T> : Dialog
    {
        internal const string AttemptCountKey = "AttemptCount";

        private const string PersistedOptions = "options";
        private const string PersistedState = "state";
<<<<<<< HEAD

        protected PromptValidator<T> _validator = null;
=======
        private readonly PromptValidator<T> _validator;
>>>>>>> adf6f92f

        public Prompt(string dialogId = null, PromptValidator<T> validator = null)
            : base(dialogId)
        {
            _validator = validator;
        }

        public override async Task<DialogTurnResult> BeginDialogAsync(DialogContext dc, object options, CancellationToken cancellationToken = default(CancellationToken))
        {
            if (dc == null)
            {
                throw new ArgumentNullException(nameof(dc));
            }

            var promptOptions = (PromptOptions)options;

            // Ensure prompts have input hint set
            if (promptOptions.Prompt != null && string.IsNullOrEmpty(promptOptions.Prompt.InputHint))
            {
                promptOptions.Prompt.InputHint = InputHints.ExpectingInput;
            }

            if (promptOptions.RetryPrompt != null && string.IsNullOrEmpty(promptOptions.RetryPrompt.InputHint))
            {
                promptOptions.RetryPrompt.InputHint = InputHints.ExpectingInput;
            }

            // Initialize prompt state
<<<<<<< HEAD
            var state = dc.DialogState;
            state[PersistedOptions] = promptOptions;
            state[PersistedState] = new Dictionary<string, object>();
=======
            var state = dc.ActiveDialog.State;
            state[PersistedOptions] = opt;
            state[PersistedState] = new Dictionary<string, object>
            {
                { AttemptCountKey, 0 },
            };
>>>>>>> adf6f92f

            if (!string.IsNullOrEmpty(Property))
            {
                var tokens = dc.State.Query(Property);
                if (tokens.Any())
                {
                    if (dc.State.TryGetValue<T>(Property, out var value))
                    {
                        // if we have the value and it's valid, then EndDialog with the value
                        if (_validator != null)
                        {
                            var promptContext = new PromptValidatorContext<T>(dc.Context, new PromptRecognizerResult<T>() { Succeeded = true, Value = value }, state, promptOptions);
                            var isValid = await _validator(promptContext, cancellationToken).ConfigureAwait(false);
                            if (isValid)
                            {
                                return await dc.EndDialogAsync(value).ConfigureAwait(false);
                            }
                        }
                        else
                        {
                            // no validator, so it's valid
                            return await dc.EndDialogAsync(value).ConfigureAwait(false);
                        }
                    }
                }
            }

            // Send initial prompt
            await OnPromptAsync(dc.Context, (IDictionary<string, object>)state[PersistedState], (PromptOptions)state[PersistedOptions], false, cancellationToken).ConfigureAwait(false);
<<<<<<< HEAD

            return Dialog.EndOfTurn;
=======
            return EndOfTurn;
>>>>>>> adf6f92f
        }

        public override async Task<DialogConsultation> ConsultDialogAsync(DialogContext dc, CancellationToken cancellationToken = default(CancellationToken))
        {
            // Don't do anything for non-message activities
            if (dc.Context.Activity.Type != ActivityTypes.Message)
            {
<<<<<<< HEAD
                return new DialogConsultation()
                {
                    Desire = DialogConsultationDesire.CanProcess,
                    Processor = async (dialogContext2) => Dialog.EndOfTurn,
                };
            }

            // Perform base recognition
            var state = dc.DialogState;
            var recognized = await this.OnRecognizeAsync(dc.Context, (IDictionary<string, object>)state[PersistedState], (PromptOptions)state[PersistedOptions]).ConfigureAwait(false);

            return new DialogConsultation()
            {
                Desire = recognized.Succeeded && !recognized.AllowInterruption ? DialogConsultationDesire.ShouldProcess : DialogConsultationDesire.CanProcess,
                Processor = async (dialogContext) =>
                {
                    // Validate the return value
                    bool isValid = false;
                    if (this._validator != null)
                    {
                        isValid = await this._validator(new PromptValidatorContext<T>(dialogContext.Context, recognized, (IDictionary<string, object>)state[PersistedState], (PromptOptions)state[PersistedOptions]), cancellationToken).ConfigureAwait(false);
                    }
                    else if (recognized.Succeeded)
                    {
                        isValid = true;
                    }

                    // Return recognized value or re-prompt
                    if (isValid)
                    {
                        return await dc.EndDialogAsync(recognized.Value, cancellationToken: cancellationToken).ConfigureAwait(false);
                    }
                    else
                    {
                        if (!dc.Context.Responded)
                        {
                            await this.OnPromptAsync(dc.Context, (IDictionary<string, object>)state[PersistedState], (PromptOptions)state[PersistedOptions], true).ConfigureAwait(false);
                        }

                        return Dialog.EndOfTurn;
                    }
                },
            };
=======
                return EndOfTurn;
            }

            // Perform base recognition
            var instance = dc.ActiveDialog;
            var state = (IDictionary<string, object>)instance.State[PersistedState];
            var options = (PromptOptions)instance.State[PersistedOptions];
            var recognized = await OnRecognizeAsync(dc.Context, state, options, cancellationToken).ConfigureAwait(false);

            // Increment attempt count
            state[AttemptCountKey] = (int)state[AttemptCountKey] + 1;

            // Validate the return value
            var isValid = false;
            if (_validator != null)
            {
                var promptContext = new PromptValidatorContext<T>(dc.Context, recognized, state, options);
                isValid = await _validator(promptContext, cancellationToken).ConfigureAwait(false);
            }
            else if (recognized.Succeeded)
            {
                isValid = true;
            }

            // Return recognized value or re-prompt
            if (isValid)
            {
                return await dc.EndDialogAsync(recognized.Value, cancellationToken).ConfigureAwait(false);
            }

            if (!dc.Context.Responded)
            {
                await OnPromptAsync(dc.Context, state, options, true, cancellationToken).ConfigureAwait(false);
            }

            return EndOfTurn;
>>>>>>> adf6f92f
        }


        public override async Task<DialogTurnResult> ResumeDialogAsync(DialogContext dc, DialogReason reason, object result = null, CancellationToken cancellationToken = default(CancellationToken))
        {
            if (result is CancellationToken)
            {
                throw new ArgumentException($"{nameof(result)} cannot be a cancellation token");
            }

            // Prompts are typically leaf nodes on the stack but the dev is free to push other dialogs
            // on top of the stack which will result in the prompt receiving an unexpected call to
            // dialogResume() when the pushed on dialog ends.
            // To avoid the prompt prematurely ending we need to implement this method and
            // simply re-prompt the user.
            await RepromptDialogAsync(dc.Context, dc.ActiveDialog, cancellationToken).ConfigureAwait(false);
            return EndOfTurn;
        }

        public override async Task RepromptDialogAsync(ITurnContext turnContext, DialogInstance instance, CancellationToken cancellationToken = default(CancellationToken))
        {
<<<<<<< HEAD
            var state = (IDictionary<string, object>)((Dictionary<string, object>)instance.State)[PersistedState];
            var options = (PromptOptions)((Dictionary<string, object>)instance.State)[PersistedOptions];
            await OnPromptAsync(turnContext, state, options, isRetry: true).ConfigureAwait(false);
=======
            var state = (IDictionary<string, object>)instance.State[PersistedState];
            var options = (PromptOptions)instance.State[PersistedOptions];
            await OnPromptAsync(turnContext, state, options, false, cancellationToken).ConfigureAwait(false);
>>>>>>> adf6f92f
        }

        protected abstract Task OnPromptAsync(ITurnContext turnContext, IDictionary<string, object> state, PromptOptions options, bool isRetry, CancellationToken cancellationToken = default(CancellationToken));

        protected abstract Task<PromptRecognizerResult<T>> OnRecognizeAsync(ITurnContext turnContext, IDictionary<string, object> state, PromptOptions options, CancellationToken cancellationToken = default(CancellationToken));

        protected IMessageActivity AppendChoices(IMessageActivity prompt, string channelId, IList<Choice> choices, ListStyle style, ChoiceFactoryOptions options = null, CancellationToken cancellationToken = default(CancellationToken))
        {
            // Get base prompt text (if any)
            var text = prompt != null && !string.IsNullOrEmpty(prompt.Text) ? prompt.Text : string.Empty;

            // Create temporary msg
            IMessageActivity msg;
            switch (style)
            {
                case ListStyle.Inline:
                    msg = ChoiceFactory.Inline(choices, text, null, options);
                    break;

                case ListStyle.List:
                    msg = ChoiceFactory.List(choices, text, null, options);
                    break;

                case ListStyle.SuggestedAction:
                    msg = ChoiceFactory.SuggestedAction(choices, text);
                    break;

                case ListStyle.HeroCard:
                    msg = ChoiceFactory.HeroCard(choices, text);
                    break;

                case ListStyle.None:
                    msg = Activity.CreateMessageActivity();
                    msg.Text = text;
                    break;

                default:
                    msg = ChoiceFactory.ForChannel(channelId, choices, text, null, options);
                    break;
            }

            // Update prompt with text, actions and attachments
            if (prompt != null)
            {
                // clone the prompt the set in the options (note ActivityEx has Properties so this is the safest mechanism)
                prompt = JsonConvert.DeserializeObject<Activity>(JsonConvert.SerializeObject(prompt));

                prompt.Text = msg.Text;

                if (msg.SuggestedActions?.Actions != null && msg.SuggestedActions.Actions.Count > 0)
                {
                    prompt.SuggestedActions = msg.SuggestedActions;
                }

                if (msg.Attachments != null && msg.Attachments.Any())
                {
                    prompt.Attachments = msg.Attachments;
                }

                return prompt;
            }
            else
            {
                msg.InputHint = InputHints.ExpectingInput;
                return msg;
            }
        }
    }
}
<|MERGE_RESOLUTION|>--- conflicted
+++ resolved
@@ -1,294 +1,238 @@
-﻿// Copyright (c) Microsoft Corporation. All rights reserved.
-// Licensed under the MIT License.
-
-using System;
-using System.Collections.Generic;
-using System.Linq;
-using System.Dynamic;
-using System.Threading;
-using System.Threading.Tasks;
-using Microsoft.Bot.Builder.Dialogs.Choices;
-using Microsoft.Bot.Schema;
-using Newtonsoft.Json;
-
-namespace Microsoft.Bot.Builder.Dialogs
-{
-    /// <summary>
-    /// Basic configuration options supported by all prompts.
-    /// </summary>
-    /// <typeparam name="T">The type of the <see cref="Prompt{T}"/>.</typeparam>
-    public abstract class Prompt<T> : Dialog
-    {
-        internal const string AttemptCountKey = "AttemptCount";
-
-        private const string PersistedOptions = "options";
-        private const string PersistedState = "state";
-<<<<<<< HEAD
-
-        protected PromptValidator<T> _validator = null;
-=======
-        private readonly PromptValidator<T> _validator;
->>>>>>> adf6f92f
-
-        public Prompt(string dialogId = null, PromptValidator<T> validator = null)
-            : base(dialogId)
-        {
-            _validator = validator;
-        }
-
-        public override async Task<DialogTurnResult> BeginDialogAsync(DialogContext dc, object options, CancellationToken cancellationToken = default(CancellationToken))
-        {
-            if (dc == null)
-            {
-                throw new ArgumentNullException(nameof(dc));
-            }
-
-            var promptOptions = (PromptOptions)options;
-
-            // Ensure prompts have input hint set
-            if (promptOptions.Prompt != null && string.IsNullOrEmpty(promptOptions.Prompt.InputHint))
-            {
-                promptOptions.Prompt.InputHint = InputHints.ExpectingInput;
-            }
-
-            if (promptOptions.RetryPrompt != null && string.IsNullOrEmpty(promptOptions.RetryPrompt.InputHint))
-            {
-                promptOptions.RetryPrompt.InputHint = InputHints.ExpectingInput;
-            }
-
-            // Initialize prompt state
-<<<<<<< HEAD
-            var state = dc.DialogState;
-            state[PersistedOptions] = promptOptions;
-            state[PersistedState] = new Dictionary<string, object>();
-=======
-            var state = dc.ActiveDialog.State;
-            state[PersistedOptions] = opt;
-            state[PersistedState] = new Dictionary<string, object>
-            {
-                { AttemptCountKey, 0 },
-            };
->>>>>>> adf6f92f
-
-            if (!string.IsNullOrEmpty(Property))
-            {
-                var tokens = dc.State.Query(Property);
-                if (tokens.Any())
-                {
-                    if (dc.State.TryGetValue<T>(Property, out var value))
-                    {
-                        // if we have the value and it's valid, then EndDialog with the value
-                        if (_validator != null)
-                        {
-                            var promptContext = new PromptValidatorContext<T>(dc.Context, new PromptRecognizerResult<T>() { Succeeded = true, Value = value }, state, promptOptions);
-                            var isValid = await _validator(promptContext, cancellationToken).ConfigureAwait(false);
-                            if (isValid)
-                            {
-                                return await dc.EndDialogAsync(value).ConfigureAwait(false);
-                            }
-                        }
-                        else
-                        {
-                            // no validator, so it's valid
-                            return await dc.EndDialogAsync(value).ConfigureAwait(false);
-                        }
-                    }
-                }
-            }
-
-            // Send initial prompt
-            await OnPromptAsync(dc.Context, (IDictionary<string, object>)state[PersistedState], (PromptOptions)state[PersistedOptions], false, cancellationToken).ConfigureAwait(false);
-<<<<<<< HEAD
-
-            return Dialog.EndOfTurn;
-=======
-            return EndOfTurn;
->>>>>>> adf6f92f
-        }
-
-        public override async Task<DialogConsultation> ConsultDialogAsync(DialogContext dc, CancellationToken cancellationToken = default(CancellationToken))
-        {
-            // Don't do anything for non-message activities
-            if (dc.Context.Activity.Type != ActivityTypes.Message)
-            {
-<<<<<<< HEAD
-                return new DialogConsultation()
-                {
-                    Desire = DialogConsultationDesire.CanProcess,
-                    Processor = async (dialogContext2) => Dialog.EndOfTurn,
-                };
-            }
-
-            // Perform base recognition
-            var state = dc.DialogState;
-            var recognized = await this.OnRecognizeAsync(dc.Context, (IDictionary<string, object>)state[PersistedState], (PromptOptions)state[PersistedOptions]).ConfigureAwait(false);
-
-            return new DialogConsultation()
-            {
-                Desire = recognized.Succeeded && !recognized.AllowInterruption ? DialogConsultationDesire.ShouldProcess : DialogConsultationDesire.CanProcess,
-                Processor = async (dialogContext) =>
-                {
-                    // Validate the return value
-                    bool isValid = false;
-                    if (this._validator != null)
-                    {
-                        isValid = await this._validator(new PromptValidatorContext<T>(dialogContext.Context, recognized, (IDictionary<string, object>)state[PersistedState], (PromptOptions)state[PersistedOptions]), cancellationToken).ConfigureAwait(false);
-                    }
-                    else if (recognized.Succeeded)
-                    {
-                        isValid = true;
-                    }
-
-                    // Return recognized value or re-prompt
-                    if (isValid)
-                    {
-                        return await dc.EndDialogAsync(recognized.Value, cancellationToken: cancellationToken).ConfigureAwait(false);
-                    }
-                    else
-                    {
-                        if (!dc.Context.Responded)
-                        {
-                            await this.OnPromptAsync(dc.Context, (IDictionary<string, object>)state[PersistedState], (PromptOptions)state[PersistedOptions], true).ConfigureAwait(false);
-                        }
-
-                        return Dialog.EndOfTurn;
-                    }
-                },
-            };
-=======
-                return EndOfTurn;
-            }
-
-            // Perform base recognition
-            var instance = dc.ActiveDialog;
-            var state = (IDictionary<string, object>)instance.State[PersistedState];
-            var options = (PromptOptions)instance.State[PersistedOptions];
-            var recognized = await OnRecognizeAsync(dc.Context, state, options, cancellationToken).ConfigureAwait(false);
-
-            // Increment attempt count
-            state[AttemptCountKey] = (int)state[AttemptCountKey] + 1;
-
-            // Validate the return value
-            var isValid = false;
-            if (_validator != null)
-            {
-                var promptContext = new PromptValidatorContext<T>(dc.Context, recognized, state, options);
-                isValid = await _validator(promptContext, cancellationToken).ConfigureAwait(false);
-            }
-            else if (recognized.Succeeded)
-            {
-                isValid = true;
-            }
-
-            // Return recognized value or re-prompt
-            if (isValid)
-            {
-                return await dc.EndDialogAsync(recognized.Value, cancellationToken).ConfigureAwait(false);
-            }
-
-            if (!dc.Context.Responded)
-            {
-                await OnPromptAsync(dc.Context, state, options, true, cancellationToken).ConfigureAwait(false);
-            }
-
-            return EndOfTurn;
->>>>>>> adf6f92f
-        }
-
-
-        public override async Task<DialogTurnResult> ResumeDialogAsync(DialogContext dc, DialogReason reason, object result = null, CancellationToken cancellationToken = default(CancellationToken))
-        {
-            if (result is CancellationToken)
-            {
-                throw new ArgumentException($"{nameof(result)} cannot be a cancellation token");
-            }
-
-            // Prompts are typically leaf nodes on the stack but the dev is free to push other dialogs
-            // on top of the stack which will result in the prompt receiving an unexpected call to
-            // dialogResume() when the pushed on dialog ends.
-            // To avoid the prompt prematurely ending we need to implement this method and
-            // simply re-prompt the user.
-            await RepromptDialogAsync(dc.Context, dc.ActiveDialog, cancellationToken).ConfigureAwait(false);
-            return EndOfTurn;
-        }
-
-        public override async Task RepromptDialogAsync(ITurnContext turnContext, DialogInstance instance, CancellationToken cancellationToken = default(CancellationToken))
-        {
-<<<<<<< HEAD
-            var state = (IDictionary<string, object>)((Dictionary<string, object>)instance.State)[PersistedState];
-            var options = (PromptOptions)((Dictionary<string, object>)instance.State)[PersistedOptions];
-            await OnPromptAsync(turnContext, state, options, isRetry: true).ConfigureAwait(false);
-=======
-            var state = (IDictionary<string, object>)instance.State[PersistedState];
-            var options = (PromptOptions)instance.State[PersistedOptions];
-            await OnPromptAsync(turnContext, state, options, false, cancellationToken).ConfigureAwait(false);
->>>>>>> adf6f92f
-        }
-
-        protected abstract Task OnPromptAsync(ITurnContext turnContext, IDictionary<string, object> state, PromptOptions options, bool isRetry, CancellationToken cancellationToken = default(CancellationToken));
-
-        protected abstract Task<PromptRecognizerResult<T>> OnRecognizeAsync(ITurnContext turnContext, IDictionary<string, object> state, PromptOptions options, CancellationToken cancellationToken = default(CancellationToken));
-
-        protected IMessageActivity AppendChoices(IMessageActivity prompt, string channelId, IList<Choice> choices, ListStyle style, ChoiceFactoryOptions options = null, CancellationToken cancellationToken = default(CancellationToken))
-        {
-            // Get base prompt text (if any)
-            var text = prompt != null && !string.IsNullOrEmpty(prompt.Text) ? prompt.Text : string.Empty;
-
-            // Create temporary msg
-            IMessageActivity msg;
-            switch (style)
-            {
-                case ListStyle.Inline:
-                    msg = ChoiceFactory.Inline(choices, text, null, options);
-                    break;
-
-                case ListStyle.List:
-                    msg = ChoiceFactory.List(choices, text, null, options);
-                    break;
-
-                case ListStyle.SuggestedAction:
-                    msg = ChoiceFactory.SuggestedAction(choices, text);
-                    break;
-
-                case ListStyle.HeroCard:
-                    msg = ChoiceFactory.HeroCard(choices, text);
-                    break;
-
-                case ListStyle.None:
-                    msg = Activity.CreateMessageActivity();
-                    msg.Text = text;
-                    break;
-
-                default:
-                    msg = ChoiceFactory.ForChannel(channelId, choices, text, null, options);
-                    break;
-            }
-
-            // Update prompt with text, actions and attachments
-            if (prompt != null)
-            {
-                // clone the prompt the set in the options (note ActivityEx has Properties so this is the safest mechanism)
-                prompt = JsonConvert.DeserializeObject<Activity>(JsonConvert.SerializeObject(prompt));
-
-                prompt.Text = msg.Text;
-
-                if (msg.SuggestedActions?.Actions != null && msg.SuggestedActions.Actions.Count > 0)
-                {
-                    prompt.SuggestedActions = msg.SuggestedActions;
-                }
-
-                if (msg.Attachments != null && msg.Attachments.Any())
-                {
-                    prompt.Attachments = msg.Attachments;
-                }
-
-                return prompt;
-            }
-            else
-            {
-                msg.InputHint = InputHints.ExpectingInput;
-                return msg;
-            }
-        }
-    }
-}
+﻿// Copyright (c) Microsoft Corporation. All rights reserved.
+// Licensed under the MIT License.
+
+using System;
+using System.Collections.Generic;
+using System.Linq;
+using System.Dynamic;
+using System.Threading;
+using System.Threading.Tasks;
+using Microsoft.Bot.Builder.Dialogs.Choices;
+using Microsoft.Bot.Schema;
+using Newtonsoft.Json;
+
+namespace Microsoft.Bot.Builder.Dialogs
+{
+    /// <summary>
+    /// Basic configuration options supported by all prompts.
+    /// </summary>
+    /// <typeparam name="T">The type of the <see cref="Prompt{T}"/>.</typeparam>
+    public abstract class Prompt<T> : Dialog
+    {
+        internal const string AttemptCountKey = "AttemptCount";
+
+        private const string PersistedOptions = "options";
+        private const string PersistedState = "state";
+
+        protected PromptValidator<T> _validator = null;
+
+        public Prompt(string dialogId = null, PromptValidator<T> validator = null)
+            : base(dialogId)
+        {
+            _validator = validator;
+        }
+
+        public override async Task<DialogTurnResult> BeginDialogAsync(DialogContext dc, object options, CancellationToken cancellationToken = default(CancellationToken))
+        {
+            if (dc == null)
+            {
+                throw new ArgumentNullException(nameof(dc));
+            }
+
+            var promptOptions = (PromptOptions)options;
+
+            // Ensure prompts have input hint set
+            if (promptOptions.Prompt != null && string.IsNullOrEmpty(promptOptions.Prompt.InputHint))
+            {
+                promptOptions.Prompt.InputHint = InputHints.ExpectingInput;
+            }
+
+            if (promptOptions.RetryPrompt != null && string.IsNullOrEmpty(promptOptions.RetryPrompt.InputHint))
+            {
+                promptOptions.RetryPrompt.InputHint = InputHints.ExpectingInput;
+            }
+
+            // Initialize prompt state
+            var state = dc.ActiveDialog.State;
+            state[PersistedOptions] = opt;
+            state[PersistedState] = new Dictionary<string, object>
+            {
+                { AttemptCountKey, 0 },
+            };
+
+            if (!string.IsNullOrEmpty(Property))
+            {
+                var tokens = dc.State.Query(Property);
+                if (tokens.Any())
+                {
+                    if (dc.State.TryGetValue<T>(Property, out var value))
+                    {
+                        // if we have the value and it's valid, then EndDialog with the value
+                        if (_validator != null)
+                        {
+                            var promptContext = new PromptValidatorContext<T>(dc.Context, new PromptRecognizerResult<T>() { Succeeded = true, Value = value }, state, promptOptions);
+                            var isValid = await _validator(promptContext, cancellationToken).ConfigureAwait(false);
+                            if (isValid)
+                            {
+                                return await dc.EndDialogAsync(value).ConfigureAwait(false);
+                            }
+                        }
+                        else
+                        {
+                            // no validator, so it's valid
+                            return await dc.EndDialogAsync(value).ConfigureAwait(false);
+                        }
+                    }
+                }
+            }
+
+            // Send initial prompt
+            await OnPromptAsync(dc.Context, (IDictionary<string, object>)state[PersistedState], (PromptOptions)state[PersistedOptions], false, cancellationToken).ConfigureAwait(false);
+
+            return Dialog.EndOfTurn;
+        }
+
+        public override async Task<DialogConsultation> ConsultDialogAsync(DialogContext dc, CancellationToken cancellationToken = default(CancellationToken))
+        {
+            // Don't do anything for non-message activities
+            if (dc.Context.Activity.Type != ActivityTypes.Message)
+            {
+                return new DialogConsultation()
+                {
+                    Desire = DialogConsultationDesire.CanProcess,
+                    Processor = async (dialogContext2) => Dialog.EndOfTurn,
+                };
+            }
+
+            // Perform base recognition
+            var state = dc.DialogState;
+            var recognized = await this.OnRecognizeAsync(dc.Context, (IDictionary<string, object>)state[PersistedState], (PromptOptions)state[PersistedOptions]).ConfigureAwait(false);
+
+            return new DialogConsultation()
+            {
+                Desire = recognized.Succeeded && !recognized.AllowInterruption ? DialogConsultationDesire.ShouldProcess : DialogConsultationDesire.CanProcess,
+                Processor = async (dialogContext) =>
+                {
+                    // Increment attempt count
+                    state[AttemptCountKey] = (int)state[AttemptCountKey] + 1;
+
+                    // Validate the return value
+                    bool isValid = false;
+                    if (this._validator != null)
+                    {
+                        isValid = await this._validator(new PromptValidatorContext<T>(dialogContext.Context, recognized, (IDictionary<string, object>)state[PersistedState], (PromptOptions)state[PersistedOptions]), cancellationToken).ConfigureAwait(false);
+                    }
+                    else if (recognized.Succeeded)
+                    {
+                        isValid = true;
+                    }
+
+                    // Return recognized value or re-prompt
+                    if (isValid)
+                    {
+                        return await dc.EndDialogAsync(recognized.Value, cancellationToken: cancellationToken).ConfigureAwait(false);
+                    }
+                    else
+                    {
+                        if (!dc.Context.Responded)
+                        {
+                            await this.OnPromptAsync(dc.Context, (IDictionary<string, object>)state[PersistedState], (PromptOptions)state[PersistedOptions], true).ConfigureAwait(false);
+                        }
+
+                        return Dialog.EndOfTurn;
+                    }
+                },
+            };
+        }
+
+
+        public override async Task<DialogTurnResult> ResumeDialogAsync(DialogContext dc, DialogReason reason, object result = null, CancellationToken cancellationToken = default(CancellationToken))
+        {
+            if (result is CancellationToken)
+            {
+                throw new ArgumentException($"{nameof(result)} cannot be a cancellation token");
+            }
+
+            // Prompts are typically leaf nodes on the stack but the dev is free to push other dialogs
+            // on top of the stack which will result in the prompt receiving an unexpected call to
+            // dialogResume() when the pushed on dialog ends.
+            // To avoid the prompt prematurely ending we need to implement this method and
+            // simply re-prompt the user.
+            await RepromptDialogAsync(dc.Context, dc.ActiveDialog, cancellationToken).ConfigureAwait(false);
+            return EndOfTurn;
+        }
+
+        public override async Task RepromptDialogAsync(ITurnContext turnContext, DialogInstance instance, CancellationToken cancellationToken = default(CancellationToken))
+        {
+            var state = (IDictionary<string, object>)((Dictionary<string, object>)instance.State)[PersistedState];
+            var options = (PromptOptions)((Dictionary<string, object>)instance.State)[PersistedOptions];
+            await OnPromptAsync(turnContext, state, options, isRetry: true).ConfigureAwait(false);
+        }
+
+        protected abstract Task OnPromptAsync(ITurnContext turnContext, IDictionary<string, object> state, PromptOptions options, bool isRetry, CancellationToken cancellationToken = default(CancellationToken));
+
+        protected abstract Task<PromptRecognizerResult<T>> OnRecognizeAsync(ITurnContext turnContext, IDictionary<string, object> state, PromptOptions options, CancellationToken cancellationToken = default(CancellationToken));
+
+        protected IMessageActivity AppendChoices(IMessageActivity prompt, string channelId, IList<Choice> choices, ListStyle style, ChoiceFactoryOptions options = null, CancellationToken cancellationToken = default(CancellationToken))
+        {
+            // Get base prompt text (if any)
+            var text = prompt != null && !string.IsNullOrEmpty(prompt.Text) ? prompt.Text : string.Empty;
+
+            // Create temporary msg
+            IMessageActivity msg;
+            switch (style)
+            {
+                case ListStyle.Inline:
+                    msg = ChoiceFactory.Inline(choices, text, null, options);
+                    break;
+
+                case ListStyle.List:
+                    msg = ChoiceFactory.List(choices, text, null, options);
+                    break;
+
+                case ListStyle.SuggestedAction:
+                    msg = ChoiceFactory.SuggestedAction(choices, text);
+                    break;
+
+                case ListStyle.HeroCard:
+                    msg = ChoiceFactory.HeroCard(choices, text);
+                    break;
+
+                case ListStyle.None:
+                    msg = Activity.CreateMessageActivity();
+                    msg.Text = text;
+                    break;
+
+                default:
+                    msg = ChoiceFactory.ForChannel(channelId, choices, text, null, options);
+                    break;
+            }
+
+            // Update prompt with text, actions and attachments
+            if (prompt != null)
+            {
+                // clone the prompt the set in the options (note ActivityEx has Properties so this is the safest mechanism)
+                prompt = JsonConvert.DeserializeObject<Activity>(JsonConvert.SerializeObject(prompt));
+
+                prompt.Text = msg.Text;
+
+                if (msg.SuggestedActions?.Actions != null && msg.SuggestedActions.Actions.Count > 0)
+                {
+                    prompt.SuggestedActions = msg.SuggestedActions;
+                }
+
+                if (msg.Attachments != null && msg.Attachments.Any())
+                {
+                    prompt.Attachments = msg.Attachments;
+                }
+
+                return prompt;
+            }
+            else
+            {
+                msg.InputHint = InputHints.ExpectingInput;
+                return msg;
+            }
+        }
+    }
+}