﻿// Copyright (c) Microsoft Corporation. All rights reserved.
// Licensed under the MIT License.

using System;
using System.Linq;
using System.Threading;
using System.Threading.Tasks;
using Microsoft.Bot.Builder.Adapters;
using Microsoft.Bot.Connector;
using Microsoft.Bot.Schema;
using Microsoft.Rest;
using Microsoft.VisualStudio.TestTools.UnitTesting;
using Moq;
using Newtonsoft.Json;

namespace Microsoft.Bot.Builder.Tests
{
    [TestClass]
    [TestCategory("Middleware")]
    public class TurnContextTests
    {
        public TestContext TestContext { get; set; }

        [TestMethod]
        [ExpectedException(typeof(ArgumentNullException))]
        public void ConstructorNullAdapter()
        {
            var c = new TurnContext(null, new Activity());
            Assert.Fail("Should Fail due to null Adapter");
        }

        [TestMethod]
        [ExpectedException(typeof(ArgumentNullException))]
        public void ConstructorNullActivity()
        {
            var a = new TestAdapter(TestAdapter.CreateConversation(TestContext.TestName));
            var c = new TurnContext(a, null);
            Assert.Fail("Should Fail due to null Activty");
        }

        [TestMethod]
        public void Constructor()
        {
            var c = new TurnContext(new TestAdapter(TestAdapter.CreateConversation(TestContext.TestName)), new Activity());
            Assert.IsNotNull(c);
        }

        [TestMethod]
        public void RespondedIsFalse()
        {
            var c = new TurnContext(new TestAdapter(TestAdapter.CreateConversation(TestContext.TestName)), new Activity());
            Assert.IsFalse(c.Responded);
        }

        [TestMethod]
        public async Task CacheValueUsingSetAndGet()
        {
            var adapter = new TestAdapter(TestAdapter.CreateConversation(TestContext.TestName));
            await new TestFlow(adapter, MyBotLogic)
                    .Send("TestResponded")
                    .StartTestAsync();
        }

        [TestMethod]
        [ExpectedException(typeof(ArgumentNullException))]
        public void GetThrowsOnNullKey()
        {
            var c = new TurnContext(new SimpleAdapter(), new Activity());
            c.TurnState.Get<object>(null);
        }

        [TestMethod]
        public void GetReturnsNullOnEmptyKey()
        {
            var c = new TurnContext(new SimpleAdapter(), new Activity());
            var service = c.TurnState.Get<object>(string.Empty); // empty key
            Assert.IsNull(service, "Should not have found a service under an empty key");
        }

        [TestMethod]
        public void GetReturnsNullWithUnknownKey()
        {
            var c = new TurnContext(new SimpleAdapter(), new Activity());
            var o = c.TurnState.Get<object>("test");
            Assert.IsNull(o);
        }

        [TestMethod]
        public void CacheValueUsingGetAndSet()
        {
            var c = new TurnContext(new SimpleAdapter(), new Activity());

            c.TurnState.Add("bar", "foo");
            var result = c.TurnState.Get<string>("bar");

            Assert.AreEqual("foo", result);
        }

        [TestMethod]
        public void CacheValueUsingGetAndSetGenericWithTypeAsKeyName()
        {
            var c = new TurnContext(new SimpleAdapter(), new Activity());

            c.TurnState.Add<string>("foo");
            string result = c.TurnState.Get<string>();

            Assert.AreEqual("foo", result);
        }

        [TestMethod]
        public void RequestIsSet()
        {
            var c = new TurnContext(new SimpleAdapter(), TestMessage.Message());
            Assert.IsTrue(c.Activity.Id == "1234");
        }

        [TestMethod]
        public async Task SendAndSetResponded()
        {
            var a = new SimpleAdapter();
            var c = new TurnContext(a, new Activity());
            Assert.IsFalse(c.Responded);
            var response = await c.SendActivityAsync(TestMessage.Message("testtest"));

            Assert.IsTrue(c.Responded);
            Assert.IsTrue(response.Id == "testtest");
        }

        [TestMethod]
        public async Task SendBatchOfActivities()
        {
            var a = new SimpleAdapter();
            var c = new TurnContext(a, new Activity());
            Assert.IsFalse(c.Responded);

            var message1 = TestMessage.Message("message1");
            var message2 = TestMessage.Message("message2");

            var response = await c.SendActivitiesAsync(new IActivity[] { message1, message2 });

            Assert.IsTrue(c.Responded);
            Assert.IsTrue(response.Length == 2);
            Assert.IsTrue(response[0].Id == "message1");
            Assert.IsTrue(response[1].Id == "message2");
        }

        [TestMethod]
        public async Task SendAndSetRespondedUsingIMessageActivity()
        {
            var a = new SimpleAdapter();
            var c = new TurnContext(a, new Activity());
            Assert.IsFalse(c.Responded);

            var msg = TestMessage.Message().AsMessageActivity();
            await c.SendActivityAsync(msg);
            Assert.IsTrue(c.Responded);
        }

        [TestMethod]
        public async Task TraceActivitiesDoNoSetResponded()
        {
            var a = new SimpleAdapter();
            var c = new TurnContext(a, new Activity());
            Assert.IsFalse(c.Responded);

<<<<<<< HEAD
            // Send a Trace Activity, and make sure responded is NOT set. 
=======
            // Send a Trace Activity, and make sure responded is NOT set.
>>>>>>> adf6f92f
            var trace = Activity.CreateTraceActivity("trace");
            await c.SendActivityAsync(trace);
            Assert.IsFalse(c.Responded);

            // Just to sanity check everything, send a Message and verify the
            // responded flag IS set.
            var msg = TestMessage.Message().AsMessageActivity();
            await c.SendActivityAsync(msg);
            Assert.IsTrue(c.Responded);
        }

        [TestMethod]
        public async Task SendOneActivityToAdapter()
        {
            bool foundActivity = false;

            void ValidateResponses(Activity[] activities)
            {
                Assert.IsTrue(activities.Count() == 1, "Incorrect Count");
                Assert.IsTrue(activities[0].Id == "1234");
                foundActivity = true;
            }

            var a = new SimpleAdapter(ValidateResponses);
            var c = new TurnContext(a, new Activity());
            await c.SendActivityAsync(TestMessage.Message());
            Assert.IsTrue(foundActivity);
        }

        [TestMethod]
        public async Task CallOnSendBeforeDelivery()
        {
            var a = new SimpleAdapter();
            var c = new TurnContext(a, new Activity());

            int count = 0;
            c.OnSendActivities(async (context, activities, next) =>
            {
<<<<<<< HEAD
                Assert.IsNotNull(activities, "Null Array passed in");
                count = activities.Count();
                return await next();
=======
               Assert.IsNotNull(activities, "Null Array passed in");
               count = activities.Count();
               return await next();
>>>>>>> adf6f92f
            });

            await c.SendActivityAsync(TestMessage.Message());

            Assert.IsTrue(count == 1);
        }

        [TestMethod]
        public async Task AllowInterceptionOfDeliveryOnSend()
        {
            bool responsesSent = false;
            void ValidateResponses(Activity[] activities)
            {
                responsesSent = true;
                Assert.Fail("Should not be called. Interceptor did not work");
            }

            var a = new SimpleAdapter(ValidateResponses);
            var c = new TurnContext(a, new Activity());

            int count = 0;
            c.OnSendActivities((context, activities, next) =>
            {
                Assert.IsNotNull(activities, "Null Array passed in");
                count = activities.Count();

                // Do not call next.
                return Task.FromResult<ResourceResponse[]>(null);
            });

            await c.SendActivityAsync(TestMessage.Message());

            Assert.IsTrue(count == 1);
            Assert.IsFalse(responsesSent, "Responses made it to the adapter.");
        }

        [TestMethod]
        public async Task InterceptAndMutateOnSend()
        {
            bool foundIt = false;
            void ValidateResponses(Activity[] activities)
            {
                Assert.IsNotNull(activities);
                Assert.IsTrue(activities.Length == 1);
                Assert.IsTrue(activities[0].Id == "changed");
                foundIt = true;
            }

            var a = new SimpleAdapter(ValidateResponses);
            var c = new TurnContext(a, new Activity());

            c.OnSendActivities(async (context, activities, next) =>
            {
                Assert.IsNotNull(activities, "Null Array passed in");
                Assert.IsTrue(activities.Count() == 1);
                Assert.IsTrue(activities[0].Id == "1234", "Unknown Id Passed In");
                activities[0].Id = "changed";
                return await next();
            });

            await c.SendActivityAsync(TestMessage.Message());

            // Intercepted the message, changed it, and sent it on to the Adapter
            Assert.IsTrue(foundIt);
        }

        [TestMethod]
        public async Task UpdateOneActivityToAdapter()
        {
            bool foundActivity = false;

            void ValidateUpdate(Activity activity)
            {
                Assert.IsNotNull(activity);
                Assert.IsTrue(activity.Id == "test");
                foundActivity = true;
            }

            var a = new SimpleAdapter(ValidateUpdate);
            var c = new TurnContext(a, new Activity());

            var message = TestMessage.Message("test");
            var updateResult = await c.UpdateActivityAsync(message);

            Assert.IsTrue(foundActivity);
            Assert.IsTrue(updateResult.Id == "test");
        }

        [TestMethod]
        public async Task CallOnUpdateBeforeDelivery()
        {
            bool foundActivity = false;

            void ValidateUpdate(Activity activity)
            {
                Assert.IsNotNull(activity);
                Assert.IsTrue(activity.Id == "1234");
                foundActivity = true;
            }

            SimpleAdapter a = new SimpleAdapter(ValidateUpdate);
            TurnContext c = new TurnContext(a, new Activity());

            bool wasCalled = false;
            c.OnUpdateActivity(async (context, activity, next) =>
            {
                Assert.IsNotNull(activity, "Null activity passed in");
                wasCalled = true;
                return await next();
            });
            await c.UpdateActivityAsync(TestMessage.Message());
            Assert.IsTrue(wasCalled);
            Assert.IsTrue(foundActivity);
        }

        [TestMethod]
        public async Task InterceptOnUpdate()
        {
            bool adapterCalled = false;
            void ValidateUpdate(Activity activity)
            {
                adapterCalled = true;
                Assert.Fail("Should not be called.");
            }

            var a = new SimpleAdapter(ValidateUpdate);
            var c = new TurnContext(a, new Activity());

            bool wasCalled = false;
            c.OnUpdateActivity((context, activity, next) =>
            {
                Assert.IsNotNull(activity, "Null activity passed in");
                wasCalled = true;

                // Do Not Call Next
                return Task.FromResult<ResourceResponse>(null);
            });

            await c.UpdateActivityAsync(TestMessage.Message());
            Assert.IsTrue(wasCalled); // Interceptor was called
            Assert.IsFalse(adapterCalled); // Adapter was not
        }

        [TestMethod]
        public async Task InterceptAndMutateOnUpdate()
        {
            bool adapterCalled = false;
            void ValidateUpdate(Activity activity)
            {
                Assert.IsTrue(activity.Id == "mutated");
                adapterCalled = true;
            }

            var a = new SimpleAdapter(ValidateUpdate);
            var c = new TurnContext(a, new Activity());

            c.OnUpdateActivity(async (context, activity, next) =>
            {
                Assert.IsNotNull(activity, "Null activity passed in");
                Assert.IsTrue(activity.Id == "1234");
                activity.Id = "mutated";
                return await next();
            });

            await c.UpdateActivityAsync(TestMessage.Message());
            Assert.IsTrue(adapterCalled); // Adapter was not
        }

        [TestMethod]
        public async Task DeleteOneActivityToAdapter()
        {
            bool deleteCalled = false;

            void ValidateDelete(ConversationReference r)
            {
                Assert.IsNotNull(r);
                Assert.IsTrue(r.ActivityId == "12345");
                deleteCalled = true;
            }

            var a = new SimpleAdapter(ValidateDelete);
            var c = new TurnContext(a, TestMessage.Message());
            await c.DeleteActivityAsync("12345");
            Assert.IsTrue(deleteCalled);
        }

        [TestMethod]
        public async Task DeleteConversationReferenceToAdapter()
        {
            bool deleteCalled = false;

            void ValidateDelete(ConversationReference r)
            {
                Assert.IsNotNull(r);
                Assert.IsTrue(r.ActivityId == "12345");
                deleteCalled = true;
            }

            var a = new SimpleAdapter(ValidateDelete);
            var c = new TurnContext(a, TestMessage.Message());

            var reference = new ConversationReference("12345");

            await c.DeleteActivityAsync(reference);
            Assert.IsTrue(deleteCalled);
        }

        [TestMethod]
        public async Task InterceptOnDelete()
        {
            bool adapterCalled = false;

            void ValidateDelete(ConversationReference r)
            {
                adapterCalled = true;
                Assert.Fail("Should not be called.");
            }

            var a = new SimpleAdapter(ValidateDelete);
            var c = new TurnContext(a, new Activity());

            bool wasCalled = false;
            c.OnDeleteActivity((context, convRef, next) =>
            {
                Assert.IsNotNull(convRef, "Null activity passed in");
                wasCalled = true;

                // Do Not Call Next
                return Task.FromResult<ResourceResponse[]>(null);
            });

            await c.DeleteActivityAsync("1234");
            Assert.IsTrue(wasCalled); // Interceptor was called
            Assert.IsFalse(adapterCalled); // Adapter was not
        }

        [TestMethod]
        public async Task InterceptAndMutateOnDelete()
        {
            bool adapterCalled = false;

            void ValidateDelete(ConversationReference r)
            {
                Assert.IsTrue(r.ActivityId == "mutated");
                adapterCalled = true;
            }

            var a = new SimpleAdapter(ValidateDelete);
            var c = new TurnContext(a, new Activity());

            c.OnDeleteActivity(async (context, convRef, next) =>
            {
                Assert.IsNotNull(convRef, "Null activity passed in");
                Assert.IsTrue(convRef.ActivityId == "1234", "Incorrect Activity Id");
                convRef.ActivityId = "mutated";
                await next();
            });

            await c.DeleteActivityAsync("1234");
            Assert.IsTrue(adapterCalled); // Adapter was called + valided the change
        }

        [TestMethod]
        public async Task ThrowExceptionInOnSend()
        {
            var a = new SimpleAdapter();
            var c = new TurnContext(a, new Activity());

            c.OnSendActivities((context, activities, next) =>
            {
                throw new Exception("test");
            });

            try
            {
                await c.SendActivityAsync(TestMessage.Message());
                Assert.Fail("Should not get here");
            }
            catch (Exception ex)
            {
                Assert.IsTrue(ex.Message == "test");
            }
<<<<<<< HEAD
=======
        }

        [TestMethod]
        public void TurnContextStateNoDispose()
        {
            // Verify any ConnectorClient in TurnContextCollection doesn't get disposed.
            // - Adapter caches ConnectorClient.
            // - Adapter lifetime is singleton.
            // - ConnectorClient implements IDisposable.
            // - ConnectorClient added in turnContet.TurnCollection.
            // - TurnContextCollection disposes elements after each turn.
            var connector = new ConnectorClientThrowExceptionOnDispose();
            Assert.IsTrue(connector is IDisposable);
            Assert.IsTrue(connector is IConnectorClient);

            var stateCollection = new TurnContextStateCollection();
            stateCollection.Add("connector", connector);
            stateCollection.Dispose();
        }

        [TestMethod]
        public void TurnContextStateDisposeNonConnectorClient()
        {
            var disposableObject1 = new TrackDisposed();
            var disposableObject2 = new TrackDisposed();
            var disposableObject3 = new TrackDisposed();
            Assert.IsFalse(disposableObject1.Disposed);
            Assert.IsTrue(disposableObject1 is IDisposable);

            var connector = new ConnectorClientThrowExceptionOnDispose();
            Assert.IsTrue(connector is IDisposable);
            Assert.IsTrue(connector is IConnectorClient);

            var stateCollection = new TurnContextStateCollection();
            stateCollection.Add("disposable1", disposableObject1);
            stateCollection.Add("disposable2", disposableObject2);
            stateCollection.Add("disposable3", disposableObject3);
            stateCollection.Add("connector", connector);
            stateCollection.Dispose();

            Assert.IsTrue(disposableObject1.Disposed);
            Assert.IsTrue(disposableObject2.Disposed);
            Assert.IsTrue(disposableObject3.Disposed);
>>>>>>> adf6f92f
        }

        public async Task MyBotLogic(ITurnContext turnContext, CancellationToken cancellationToken)
        {
            switch (turnContext.Activity.AsMessageActivity().Text)
            {
                case "count":
                    await turnContext.SendActivityAsync(turnContext.Activity.CreateReply("one"));
                    await turnContext.SendActivityAsync(turnContext.Activity.CreateReply("two"));
                    await turnContext.SendActivityAsync(turnContext.Activity.CreateReply("three"));
                    break;
                case "ignore":
                    break;
                case "TestResponded":
                    if (turnContext.Responded == true)
                    {
                        throw new InvalidOperationException("Responded Is True");
                    }

                    await turnContext.SendActivityAsync(turnContext.Activity.CreateReply("one"));

                    if (turnContext.Responded == false)
                    {
                        throw new InvalidOperationException("Responded Is True");
                    }

                    break;
                default:
                    await turnContext.SendActivityAsync(
                        turnContext.Activity.CreateReply($"echo:{turnContext.Activity.Text}"));
                    break;
            }
        }
    }
}<|MERGE_RESOLUTION|>--- conflicted
+++ resolved
@@ -163,11 +163,7 @@
             var c = new TurnContext(a, new Activity());
             Assert.IsFalse(c.Responded);
 
-<<<<<<< HEAD
             // Send a Trace Activity, and make sure responded is NOT set. 
-=======
-            // Send a Trace Activity, and make sure responded is NOT set.
->>>>>>> adf6f92f
             var trace = Activity.CreateTraceActivity("trace");
             await c.SendActivityAsync(trace);
             Assert.IsFalse(c.Responded);
@@ -206,15 +202,9 @@
             int count = 0;
             c.OnSendActivities(async (context, activities, next) =>
             {
-<<<<<<< HEAD
                 Assert.IsNotNull(activities, "Null Array passed in");
                 count = activities.Count();
                 return await next();
-=======
-               Assert.IsNotNull(activities, "Null Array passed in");
-               count = activities.Count();
-               return await next();
->>>>>>> adf6f92f
             });
 
             await c.SendActivityAsync(TestMessage.Message());
@@ -497,8 +487,6 @@
             {
                 Assert.IsTrue(ex.Message == "test");
             }
-<<<<<<< HEAD
-=======
         }
 
         [TestMethod]
@@ -542,7 +530,6 @@
             Assert.IsTrue(disposableObject1.Disposed);
             Assert.IsTrue(disposableObject2.Disposed);
             Assert.IsTrue(disposableObject3.Disposed);
->>>>>>> adf6f92f
         }
 
         public async Task MyBotLogic(ITurnContext turnContext, CancellationToken cancellationToken)
