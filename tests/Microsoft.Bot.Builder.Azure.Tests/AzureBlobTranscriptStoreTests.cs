--- conflicted
+++ resolved
@@ -13,11 +13,8 @@
 using Microsoft.VisualStudio.TestTools.UnitTesting;
 using Microsoft.WindowsAzure.Storage;
 using Microsoft.WindowsAzure.Storage.Auth;
-<<<<<<< HEAD
 using Newtonsoft.Json;
-=======
 using Microsoft.WindowsAzure.Storage.Blob;
->>>>>>> 1e837f0d
 using Activity = Microsoft.Bot.Schema.Activity;
 
 // These tests require Azure Storage Emulator v5.7
@@ -30,13 +27,7 @@
     [TestCategory("Storage - BlobTranscripts")]
     public class AzureBlobTranscriptStoreTests : StorageBaseTests
     {
-<<<<<<< HEAD
-        public TestContext TestContext { get; set; }
-
-        private AzureBlobTranscriptStore _transcriptStore;
-
-=======
->>>>>>> 1e837f0d
+
         private const string ConnectionString = @"AccountName=devstoreaccount1;AccountKey=Eby8vdM02xNOcqFlqUwJPLlmEtlCDXJ1OUzFT50uSRZ6IFsuFq2UVErCz4I6tq/K1SZFPTOtr/KBHBeksoGMGw==;DefaultEndpointsProtocol=http;BlobEndpoint=http://127.0.0.1:10000/devstoreaccount1;QueueEndpoint=http://127.0.0.1:10001/devstoreaccount1;TableEndpoint=http://127.0.0.1:10002/devstoreaccount1;";
         private const string ChannelId = "test";
 
@@ -60,9 +51,9 @@
             "21", "22", "23", "24", "25", "26", "27", "28", "29", "30",
         };
 
+        public string ContainerName { get { return TestContext.TestName.ToLower(); } }
+
         public TestContext TestContext { get; set; }
-
-        public string ContainerName { get { return TestContext.TestName.ToLower(); } }
 
         public AzureBlobTranscriptStore TranscriptStore { get { return new AzureBlobTranscriptStore(ConnectionString, ContainerName); } }
 
@@ -94,18 +85,12 @@
         [TestMethod]
         public async Task TranscriptsEmptyTest()
         {
-<<<<<<< HEAD
-            var unusedChannelId = Guid.NewGuid().ToString();
-            var transcripts = await _transcriptStore.ListTranscriptsAsync(unusedChannelId);
-            Assert.AreEqual(transcripts.Items.Length, 0);
-=======
             if (CheckEmulator())
             {
                 var unusedChannelId = Guid.NewGuid().ToString();
                 var transcripts = await TranscriptStore.ListTranscriptsAsync(unusedChannelId);
                 Assert.AreEqual(transcripts.Items.Length, 0);
             }
->>>>>>> 1e837f0d
         }
 
         // These tests require Azure Storage Emulator v5.7
@@ -305,187 +290,198 @@
 
                 AzureBlobTranscriptStore store = null;
 
-<<<<<<< HEAD
-        [TestMethod]
-        [TestCategory("Middleware")]
-        public async Task LogActivities()
-        {
-            var conversation = TestAdapter.CreateConversation(Guid.NewGuid().ToString("n"));
-            TestAdapter adapter = new TestAdapter(conversation)
-                .Use(new TranscriptLoggerMiddleware(_transcriptStore));
-
-            await new TestFlow(adapter, async (context, cancellationToken) =>
-                {
-                    var typingActivity = new Activity
-                    {
-                        Type = ActivityTypes.Typing,
-                        RelatesTo = context.Activity.RelatesTo
-                    };
-                    await context.SendActivityAsync(typingActivity);
-                    await Task.Delay(500);
-                    await context.SendActivityAsync("echo:" + context.Activity.Text);
-                })
-                .Send("foo")
-                    .AssertReply((activity) => Assert.AreEqual(activity.Type, ActivityTypes.Typing))
-                    .AssertReply("echo:foo")
-                .Send("bar")
-                    .AssertReply((activity) => Assert.AreEqual(activity.Type, ActivityTypes.Typing))
-                    .AssertReply("echo:bar")
-                .StartTestAsync();
-
-            await Task.Delay(1000);
-
-            var pagedResult = await _transcriptStore.GetTranscriptActivitiesAsync(conversation.ChannelId, conversation.Conversation.Id);
-            Assert.AreEqual(6, pagedResult.Items.Length);
-            Assert.AreEqual("foo", pagedResult.Items[0].AsMessageActivity().Text);
-            Assert.IsNotNull(pagedResult.Items[1].AsTypingActivity());
-            Assert.AreEqual("echo:foo", pagedResult.Items[2].AsMessageActivity().Text);
-            Assert.AreEqual("bar", pagedResult.Items[3].AsMessageActivity().Text);
-            Assert.IsNotNull(pagedResult.Items[4].AsTypingActivity());
-            Assert.AreEqual("echo:bar", pagedResult.Items[5].AsMessageActivity().Text);
-            foreach (var activity in pagedResult.Items)
-            {
-                Assert.IsTrue(!string.IsNullOrWhiteSpace(activity.Id));
-                Assert.IsTrue(activity.Timestamp > default(DateTimeOffset));
-            }
-        }
-
-        [TestMethod]
-        [TestCategory("Middleware")]
-        public async Task LogUpdateActivities()
-        {
-            var conversation = TestAdapter.CreateConversation(Guid.NewGuid().ToString("n"));
-            TestAdapter adapter = new TestAdapter(conversation)
-                .Use(new TranscriptLoggerMiddleware(_transcriptStore));
-            Activity activityToUpdate = null;
-            await new TestFlow(adapter, async (context, cancellationToken) =>
-            {
-                if (context.Activity.Text == "update")
-                {
-                    activityToUpdate.Text = "new response";
-                    await context.UpdateActivityAsync(activityToUpdate);
-                }
-                else
-                {
-                    var activity = context.Activity.CreateReply("response");
-                    var response = await context.SendActivityAsync(activity);
-                    activity.Id = response.Id;
-
-                    // clone the activity, so we can use it to do an update
-                    activityToUpdate = JsonConvert.DeserializeObject<Activity>(JsonConvert.SerializeObject(activity));
-                }
-            })
-                .Send("foo")
-                .Send("update")
-                    .AssertReply("new response")
-                .StartTestAsync();
-
-            await Task.Delay(1000);
-
-            var pagedResult = await _transcriptStore.GetTranscriptActivitiesAsync(conversation.ChannelId, conversation.Conversation.Id);
-            Assert.AreEqual(3, pagedResult.Items.Length);
-            Assert.AreEqual("foo", pagedResult.Items[0].AsMessageActivity().Text);
-            Assert.AreEqual("new response", pagedResult.Items[1].AsMessageActivity().Text);
-            Assert.AreEqual("update", pagedResult.Items[2].AsMessageActivity().Text);
-        }
-
-        [TestMethod]
-        [TestCategory("Middleware")]
-        public async Task TestDateLogUpdateActivities()
-        {
-            var dateTimeStartOffset1 = new DateTimeOffset(DateTime.Now);
-            var dateTimeStartOffset2 = new DateTimeOffset(DateTime.UtcNow);
-            var conversation = TestAdapter.CreateConversation(Guid.NewGuid().ToString("n"));
-            TestAdapter adapter = new TestAdapter(conversation)
-                .Use(new TranscriptLoggerMiddleware(_transcriptStore));
-            string conversationId = null;
-            Activity activityToUpdate = null;
-            await new TestFlow(adapter, async (context, cancellationToken) =>
-            {
-                if (context.Activity.Text == "update")
-                {
-                    activityToUpdate.Text = "new response";
-                    await context.UpdateActivityAsync(activityToUpdate);
-                }
-                else
-                {
-                    var activity = context.Activity.CreateReply("response");
-
-                    var response = await context.SendActivityAsync(activity);
-                    activity.Id = response.Id;
-
-                    // clone the activity, so we can use it to do an update
-                    activityToUpdate = JsonConvert.DeserializeObject<Activity>(JsonConvert.SerializeObject(activity));
-                }
-            })
-                .Send("foo")
-                .Send("update")
-                    .AssertReply("new response")
-                .StartTestAsync();
-
-            await Task.Delay(5000);
-
-            // Perform some queries
-            var pagedResult = await _transcriptStore.GetTranscriptActivitiesAsync(conversation.ChannelId, conversation.Conversation.Id, null, dateTimeStartOffset1.DateTime);
-            Assert.AreEqual(3, pagedResult.Items.Length);
-            Assert.AreEqual("foo", pagedResult.Items[0].AsMessageActivity().Text);
-            Assert.AreEqual("new response", pagedResult.Items[1].AsMessageActivity().Text);
-            Assert.AreEqual("update", pagedResult.Items[2].AsMessageActivity().Text);
-            // Perform some queries
-            pagedResult = await _transcriptStore.GetTranscriptActivitiesAsync(conversation.ChannelId, conversation.Conversation.Id, null, DateTimeOffset.MinValue);
-            Assert.AreEqual(3, pagedResult.Items.Length);
-            Assert.AreEqual("foo", pagedResult.Items[0].AsMessageActivity().Text);
-            Assert.AreEqual("new response", pagedResult.Items[1].AsMessageActivity().Text);
-            Assert.AreEqual("update", pagedResult.Items[2].AsMessageActivity().Text);
-            // Perform some queries
-            pagedResult = await _transcriptStore.GetTranscriptActivitiesAsync(conversation.ChannelId, conversation.Conversation.Id, null, DateTimeOffset.MaxValue);
-            Assert.AreEqual(0, pagedResult.Items.Length);
-
-        }
-
-        [TestMethod]
-        [TestCategory("Middleware")]
-        public async Task LogDeleteActivities()
-        {
-            var conversation = TestAdapter.CreateConversation(Guid.NewGuid().ToString("n"));
-            TestAdapter adapter = new TestAdapter(conversation)
-                .Use(new TranscriptLoggerMiddleware(_transcriptStore));
-            string activityId = null;
-            await new TestFlow(adapter, async (context, cancellationToken) =>
-            {
-                if (context.Activity.Text == "deleteIt")
-                {
-                    await context.DeleteActivityAsync(activityId);
-                }
-                else
-                {
-                    var activity = context.Activity.CreateReply("response");
-                    var response = await context.SendActivityAsync(activity);
-                    activityId = response.Id;
-                }
-            })
-                .Send("foo")
-                    .AssertReply("response")
-                .Send("deleteIt")
-                .StartTestAsync();
-
-            await Task.Delay(1000);
-
-            var pagedResult = await _transcriptStore.GetTranscriptActivitiesAsync(conversation.ChannelId, conversation.Conversation.Id);
-            Assert.AreEqual(3, pagedResult.Items.Length);
-            Assert.AreEqual("foo", pagedResult.Items[0].AsMessageActivity().Text);
-            Assert.IsNotNull(pagedResult.Items[1].AsMessageDeleteActivity());
-            Assert.AreEqual(ActivityTypes.MessageDelete, pagedResult.Items[1].Type);
-            Assert.AreEqual("deleteIt", pagedResult.Items[2].AsMessageActivity().Text);
-        }
-=======
                 await Assert.ThrowsExceptionAsync<NullReferenceException>(async () =>
                     await store.LogActivityAsync(CreateActivity(0, 0, ConversationIds)));
                 await Assert.ThrowsExceptionAsync<NullReferenceException>(async () =>
                     await store.GetTranscriptActivitiesAsync(ChannelId, ConversationIds[0]));
             }
         }
->>>>>>> 1e837f0d
+
+        [TestMethod]
+        [TestCategory("Middleware")]
+        public async Task LogActivities()
+        {
+            if (CheckEmulator())
+            {
+
+                var conversation = TestAdapter.CreateConversation(Guid.NewGuid().ToString("n"));
+                TestAdapter adapter = new TestAdapter(conversation)
+                    .Use(new TranscriptLoggerMiddleware(TranscriptStore));
+
+                await new TestFlow(adapter, async (context, cancellationToken) =>
+                    {
+                        var typingActivity = new Activity
+                        {
+                            Type = ActivityTypes.Typing,
+                            RelatesTo = context.Activity.RelatesTo
+                        };
+                        await context.SendActivityAsync(typingActivity);
+                        await Task.Delay(500);
+                        await context.SendActivityAsync("echo:" + context.Activity.Text);
+                    })
+                    .Send("foo")
+                        .AssertReply((activity) => Assert.AreEqual(activity.Type, ActivityTypes.Typing))
+                        .AssertReply("echo:foo")
+                    .Send("bar")
+                        .AssertReply((activity) => Assert.AreEqual(activity.Type, ActivityTypes.Typing))
+                        .AssertReply("echo:bar")
+                    .StartTestAsync();
+
+                await Task.Delay(1000);
+
+                var pagedResult = await TranscriptStore.GetTranscriptActivitiesAsync(conversation.ChannelId, conversation.Conversation.Id);
+                Assert.AreEqual(6, pagedResult.Items.Length);
+                Assert.AreEqual("foo", pagedResult.Items[0].AsMessageActivity().Text);
+                Assert.IsNotNull(pagedResult.Items[1].AsTypingActivity());
+                Assert.AreEqual("echo:foo", pagedResult.Items[2].AsMessageActivity().Text);
+                Assert.AreEqual("bar", pagedResult.Items[3].AsMessageActivity().Text);
+                Assert.IsNotNull(pagedResult.Items[4].AsTypingActivity());
+                Assert.AreEqual("echo:bar", pagedResult.Items[5].AsMessageActivity().Text);
+                foreach (var activity in pagedResult.Items)
+                {
+                    Assert.IsTrue(!string.IsNullOrWhiteSpace(activity.Id));
+                    Assert.IsTrue(activity.Timestamp > default(DateTimeOffset));
+                }
+            }
+        }
+
+        [TestMethod]
+        [TestCategory("Middleware")]
+        public async Task LogUpdateActivities()
+        {
+            if (CheckEmulator())
+            {
+
+                var conversation = TestAdapter.CreateConversation(Guid.NewGuid().ToString("n"));
+                TestAdapter adapter = new TestAdapter(conversation)
+                    .Use(new TranscriptLoggerMiddleware(TranscriptStore));
+                Activity activityToUpdate = null;
+                await new TestFlow(adapter, async (context, cancellationToken) =>
+                {
+                    if (context.Activity.Text == "update")
+                    {
+                        activityToUpdate.Text = "new response";
+                        await context.UpdateActivityAsync(activityToUpdate);
+                    }
+                    else
+                    {
+                        var activity = context.Activity.CreateReply("response");
+                        var response = await context.SendActivityAsync(activity);
+                        activity.Id = response.Id;
+
+                    // clone the activity, so we can use it to do an update
+                    activityToUpdate = JsonConvert.DeserializeObject<Activity>(JsonConvert.SerializeObject(activity));
+                    }
+                })
+                    .Send("foo")
+                    .Send("update")
+                        .AssertReply("new response")
+                    .StartTestAsync();
+
+                await Task.Delay(1000);
+
+                var pagedResult = await TranscriptStore.GetTranscriptActivitiesAsync(conversation.ChannelId, conversation.Conversation.Id);
+                Assert.AreEqual(3, pagedResult.Items.Length);
+                Assert.AreEqual("foo", pagedResult.Items[0].AsMessageActivity().Text);
+                Assert.AreEqual("new response", pagedResult.Items[1].AsMessageActivity().Text);
+                Assert.AreEqual("update", pagedResult.Items[2].AsMessageActivity().Text);
+            }
+        }
+
+        [TestMethod]
+        [TestCategory("Middleware")]
+        public async Task TestDateLogUpdateActivities()
+        {
+            if (CheckEmulator())
+            {
+                var dateTimeStartOffset1 = new DateTimeOffset(DateTime.Now);
+                var dateTimeStartOffset2 = new DateTimeOffset(DateTime.UtcNow);
+                var conversation = TestAdapter.CreateConversation(Guid.NewGuid().ToString("n"));
+                TestAdapter adapter = new TestAdapter(conversation)
+                    .Use(new TranscriptLoggerMiddleware(TranscriptStore));
+                string conversationId = null;
+                Activity activityToUpdate = null;
+                await new TestFlow(adapter, async (context, cancellationToken) =>
+                {
+                    if (context.Activity.Text == "update")
+                    {
+                        activityToUpdate.Text = "new response";
+                        await context.UpdateActivityAsync(activityToUpdate);
+                    }
+                    else
+                    {
+                        var activity = context.Activity.CreateReply("response");
+
+                        var response = await context.SendActivityAsync(activity);
+                        activity.Id = response.Id;
+
+                    // clone the activity, so we can use it to do an update
+                    activityToUpdate = JsonConvert.DeserializeObject<Activity>(JsonConvert.SerializeObject(activity));
+                    }
+                })
+                    .Send("foo")
+                    .Send("update")
+                        .AssertReply("new response")
+                    .StartTestAsync();
+
+                await Task.Delay(5000);
+
+                // Perform some queries
+                var pagedResult = await TranscriptStore.GetTranscriptActivitiesAsync(conversation.ChannelId, conversation.Conversation.Id, null, dateTimeStartOffset1.DateTime);
+                Assert.AreEqual(3, pagedResult.Items.Length);
+                Assert.AreEqual("foo", pagedResult.Items[0].AsMessageActivity().Text);
+                Assert.AreEqual("new response", pagedResult.Items[1].AsMessageActivity().Text);
+                Assert.AreEqual("update", pagedResult.Items[2].AsMessageActivity().Text);
+                // Perform some queries
+                pagedResult = await TranscriptStore.GetTranscriptActivitiesAsync(conversation.ChannelId, conversation.Conversation.Id, null, DateTimeOffset.MinValue);
+                Assert.AreEqual(3, pagedResult.Items.Length);
+                Assert.AreEqual("foo", pagedResult.Items[0].AsMessageActivity().Text);
+                Assert.AreEqual("new response", pagedResult.Items[1].AsMessageActivity().Text);
+                Assert.AreEqual("update", pagedResult.Items[2].AsMessageActivity().Text);
+                // Perform some queries
+                pagedResult = await TranscriptStore.GetTranscriptActivitiesAsync(conversation.ChannelId, conversation.Conversation.Id, null, DateTimeOffset.MaxValue);
+                Assert.AreEqual(0, pagedResult.Items.Length);
+            }
+        }
+
+        [TestMethod]
+        [TestCategory("Middleware")]
+        public async Task LogDeleteActivities()
+        {
+            if (CheckEmulator())
+            {
+                var conversation = TestAdapter.CreateConversation(Guid.NewGuid().ToString("n"));
+                TestAdapter adapter = new TestAdapter(conversation)
+                    .Use(new TranscriptLoggerMiddleware(TranscriptStore));
+                string activityId = null;
+                await new TestFlow(adapter, async (context, cancellationToken) =>
+                {
+                    if (context.Activity.Text == "deleteIt")
+                    {
+                        await context.DeleteActivityAsync(activityId);
+                    }
+                    else
+                    {
+                        var activity = context.Activity.CreateReply("response");
+                        var response = await context.SendActivityAsync(activity);
+                        activityId = response.Id;
+                    }
+                })
+                    .Send("foo")
+                        .AssertReply("response")
+                    .Send("deleteIt")
+                    .StartTestAsync();
+
+                await Task.Delay(1000);
+
+                var pagedResult = await TranscriptStore.GetTranscriptActivitiesAsync(conversation.ChannelId, conversation.Conversation.Id);
+                Assert.AreEqual(3, pagedResult.Items.Length);
+                Assert.AreEqual("foo", pagedResult.Items[0].AsMessageActivity().Text);
+                Assert.IsNotNull(pagedResult.Items[1].AsMessageDeleteActivity());
+                Assert.AreEqual(ActivityTypes.MessageDelete, pagedResult.Items[1].Type);
+                Assert.AreEqual("deleteIt", pagedResult.Items[2].AsMessageActivity().Text);
+            }
+        }
 
         private static Activity CreateActivity(int i, int j, string[] conversationIds)
         {
