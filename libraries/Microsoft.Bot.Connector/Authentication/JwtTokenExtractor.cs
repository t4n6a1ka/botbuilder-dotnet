﻿// Copyright (c) Microsoft Corporation. All rights reserved.
// Licensed under the MIT License.

using System;
using System.Collections.Concurrent;
using System.Collections.Generic;
using System.Diagnostics;
using System.IdentityModel.Tokens.Jwt;
using System.Linq;
using System.Net.Http;
using System.Security.Claims;
using System.Threading.Tasks;
using Microsoft.IdentityModel.Protocols;
using Microsoft.IdentityModel.Protocols.OpenIdConnect;
using Microsoft.IdentityModel.Tokens;

namespace Microsoft.Bot.Connector.Authentication
{
    public class JwtTokenExtractor
    {        
        /// <summary>
        /// Cache for OpenIdConnect configuration managers (one per metadata URL)
        /// </summary>
        private static readonly ConcurrentDictionary<string, ConfigurationManager<OpenIdConnectConfiguration>> _openIdMetadataCache =
            new ConcurrentDictionary<string, ConfigurationManager<OpenIdConnectConfiguration>>();

        /// <summary>
        /// Cache for Endorsement configuration managers (one per metadata URL)
        /// </summary>
        private static readonly ConcurrentDictionary<string, ConfigurationManager<IDictionary<string, HashSet<string>>>> _endorsementsCache =
            new ConcurrentDictionary<string, ConfigurationManager<IDictionary<string, HashSet<string>>>>();

        /// <summary>
        /// Token validation parameters for this instance
        /// </summary>
        private readonly TokenValidationParameters _tokenValidationParameters;

        /// <summary>
        /// OpenIdConnect configuration manager for this instance
        /// </summary>
        private readonly ConfigurationManager<OpenIdConnectConfiguration> _openIdMetadata;

        /// <summary>
        /// Endorsements configuration manager for this instance
        /// </summary>
        private readonly ConfigurationManager<IDictionary<string, HashSet<string>>> _endorsementsData;

        /// <summary>
        /// Allowed signing algorithms
        /// </summary>
        private readonly HashSet<string> _allowedSigningAlgorithms;
                
        /// <summary>
        /// Extracts relevant data from JWT Tokens
        /// </summary>
        /// <param name="httpClient">As part of validating JWT Tokens, endorsements need to be feteched from
        /// sources specified by the relevant security URLs. This HttpClient is used to allow for resource
        /// pooling around those retrievals. As those resources require TLS sharing the HttpClient is 
        /// important to overall perfomance.</param>
        /// <param name="tokenValidationParameters"></param>
        /// <param name="metadataUrl"></param>
        /// <param name="allowedSigningAlgorithms"></param>
<<<<<<< HEAD
        /// <param name="validator"></param>
        public JwtTokenExtractor(HttpClient httpClient, TokenValidationParameters tokenValidationParameters, string metadataUrl, HashSet<string> allowedSigningAlgorithms)
=======
        public JwtTokenExtractor(HttpClient httpClient, TokenValidationParameters tokenValidationParameters, string metadataUrl, string[] allowedSigningAlgorithms)
>>>>>>> 80483135
        {
            // Make our own copy so we can edit it
            _tokenValidationParameters = tokenValidationParameters.Clone();
            _tokenValidationParameters.RequireSignedTokens = true;
            _allowedSigningAlgorithms = allowedSigningAlgorithms;            

            _openIdMetadata = _openIdMetadataCache.GetOrAdd(metadataUrl, key =>
            {
                return new ConfigurationManager<OpenIdConnectConfiguration>(metadataUrl, new OpenIdConnectConfigurationRetriever());
            });

            _endorsementsData = _endorsementsCache.GetOrAdd(metadataUrl, key =>
            {
                var retriever = new EndorsementsRetriever(httpClient);
                return new ConfigurationManager<IDictionary<string, HashSet<string>>>(metadataUrl, retriever, retriever);
            });
        }

        public async Task<ClaimsIdentity> GetIdentityAsync(string authorizationHeader, string channelId)
        {
            if (authorizationHeader == null)
                return null;

            string[] parts = authorizationHeader?.Split(' ');
            if (parts.Length == 2)
            {
                return await GetIdentityAsync(parts[0], parts[1], channelId).ConfigureAwait(false);
            }

            return null;
        }        

        public async Task<ClaimsIdentity> GetIdentityAsync(string scheme, string parameter, string channelId)
        {
            // No header in correct scheme or no token
            if (scheme != "Bearer" || string.IsNullOrEmpty(parameter))
                return null;

            // Issuer isn't allowed? No need to check signature
            if (!HasAllowedIssuer(parameter))
                return null;

            try
            {
                var claimsPrincipal = await ValidateTokenAsync(parameter, channelId).ConfigureAwait(false);
                return claimsPrincipal.Identities.OfType<ClaimsIdentity>().FirstOrDefault();
            }
            catch (Exception e)
            {
                Trace.TraceWarning("Invalid token. " + e.ToString());
                throw;
            }
        }

        private bool HasAllowedIssuer(string jwtToken)
        {
            JwtSecurityToken token = new JwtSecurityToken(jwtToken);
            if (_tokenValidationParameters.ValidIssuer != null && _tokenValidationParameters.ValidIssuer == token.Issuer)
                return true;

            if ((_tokenValidationParameters.ValidIssuers ?? Enumerable.Empty<string>()).Contains(token.Issuer))
                return true;

            return false;
        }
              
        private async Task<ClaimsPrincipal> ValidateTokenAsync(string jwtToken, string channelId)
        {
            // _openIdMetadata only does a full refresh when the cache expires every 5 days
            OpenIdConnectConfiguration config = null;
            try
            {
                config = await _openIdMetadata.GetConfigurationAsync().ConfigureAwait(false);
            }
            catch (Exception e)
            {
                Trace.TraceError($"Error refreshing OpenId configuration: {e}");

                // No config? We can't continue
                if (config == null)
                    throw;
            }

            // Update the signing tokens from the last refresh
            _tokenValidationParameters.IssuerSigningKeys = config.SigningKeys;

            var tokenHandler = new JwtSecurityTokenHandler();
            try
            {
                var principal = tokenHandler.ValidateToken(jwtToken, _tokenValidationParameters, out SecurityToken parsedToken);
                var parsedJwtToken = parsedToken as JwtSecurityToken;

                // Validate Channel / Token Endorsements. For this, the channelID present on the Activity 
                // needs to be matched by an endorsement.  
                var keyId = (string)parsedJwtToken?.Header?[AuthenticationConstants.KeyIdHeader];
                var endorsements = await _endorsementsData.GetConfigurationAsync();

                // Note: On the Emulator Code Path, the endorsements collection is empty so the validation code
                // below won't run. This is normal. 
                if (!string.IsNullOrEmpty(keyId) && endorsements.TryGetValue(keyId, out var endorsementsForKey))
                {
                    var isEndorsed = EndorsementsValidator.Validate(channelId, endorsementsForKey);
                    if (!isEndorsed)
                    {
                        throw new UnauthorizedAccessException($"Could not validate endorsement for key: {keyId} with endorsements: {string.Join(",", endorsements[keyId])}");
                    }
                }

                if (_allowedSigningAlgorithms != null)
                {
                    var algorithm = parsedJwtToken?.Header?.Alg;
                    if (!_allowedSigningAlgorithms.Contains(algorithm))
                    {
                        throw new UnauthorizedAccessException($"Token signing algorithm '{algorithm}' not in allowed list");
                    }
                }
                return principal;
            }
            catch (SecurityTokenSignatureKeyNotFoundException)
            {
                var keys = string.Join(", ", ((config?.SigningKeys) ?? Enumerable.Empty<SecurityKey>()).Select(t => t.KeyId));
                Trace.TraceError("Error finding key for token. Available keys: " + keys);
                throw;
            }
        }
    }
}<|MERGE_RESOLUTION|>--- conflicted
+++ resolved
@@ -60,12 +60,7 @@
         /// <param name="tokenValidationParameters"></param>
         /// <param name="metadataUrl"></param>
         /// <param name="allowedSigningAlgorithms"></param>
-<<<<<<< HEAD
-        /// <param name="validator"></param>
         public JwtTokenExtractor(HttpClient httpClient, TokenValidationParameters tokenValidationParameters, string metadataUrl, HashSet<string> allowedSigningAlgorithms)
-=======
-        public JwtTokenExtractor(HttpClient httpClient, TokenValidationParameters tokenValidationParameters, string metadataUrl, string[] allowedSigningAlgorithms)
->>>>>>> 80483135
         {
             // Make our own copy so we can edit it
             _tokenValidationParameters = tokenValidationParameters.Clone();
