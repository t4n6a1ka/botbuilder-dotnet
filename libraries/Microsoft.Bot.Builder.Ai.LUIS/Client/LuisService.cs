<<<<<<< HEAD
﻿// Copyright (c) Microsoft. All rights reserved.
// Licensed under the MIT license.

using System;
using System.Collections.Generic;
using System.Net.Http;
using System.Threading;
using System.Threading.Tasks;
using Microsoft.Cognitive.LUIS.Models;
using Newtonsoft.Json;

namespace Microsoft.Bot.Builder.Ai.LUIS
{
    /// <summary>
    /// Standard implementation of ILuisService against actual LUIS service.
    /// </summary>
    [Serializable]
    public sealed class LuisService : ILuisService
    {
        private static readonly HttpClient DefaultHttpClient = new HttpClient() { Timeout = TimeSpan.FromSeconds(20) };
        private readonly ILuisModel model;

        private HttpClient _httpClient = null;

        /// <summary>
        /// Initializes a new instance of the <see cref="LuisService"/> class using the model information.
        /// </summary>
        /// <param name="model">The LUIS model information.</param>
        /// <param name="customHttpClient">an optional alternate HttpClient.</param>
        public LuisService(ILuisModel model, HttpClient customHttpClient = null)
        {
            _httpClient = customHttpClient ?? DefaultHttpClient;
            SetField.NotNull(out this.model, nameof(model), model);
        }

        public static void Fix(LuisResult result)
        {
            // fix up Luis result for backward compatibility
            // v2 api is not returning list of intents if verbose query parameter
            // is not set. This will move IntentRecommendation in TopScoringIntent
            // to list of Intents.
            if (result.Intents == null || result.Intents.Count == 0)
            {
                if (result.TopScoringIntent != null)
                {
                    result.Intents = new List<IntentRecommendation> { result.TopScoringIntent };
                }
            }
        }

        public LuisRequest ModifyRequest(LuisRequest request) => model.ModifyRequest(request);

        Uri ILuisService.BuildUri(LuisRequest luisRequest) => luisRequest.BuildUri(this.model);

        public void ApplyThreshold(LuisResult result)
        {
            if (result.TopScoringIntent.Score > model.Threshold)
            {
                return;
            }

            result.TopScoringIntent.Intent = "None";
            result.TopScoringIntent.Score = 1.0d;
        }

        async Task<LuisResult> ILuisService.QueryAsync(Uri uri, CancellationToken token)
        {
            string json;
            using (var response = await _httpClient.GetAsync(uri, HttpCompletionOption.ResponseContentRead, token).ConfigureAwait(false))
            {
                response.EnsureSuccessStatusCode();
                json = await response.Content.ReadAsStringAsync().ConfigureAwait(false);
            }

            try
            {
                var result = JsonConvert.DeserializeObject<LuisResult>(json);
                Fix(result);
                ApplyThreshold(result);
                return result;
            }
            catch (JsonException ex)
            {
                throw new ArgumentException("Unable to deserialize the LUIS response.", ex);
            }
        }
    }
}
=======
﻿// Copyright (c) Microsoft. All rights reserved.
// Licensed under the MIT license.

using System;
using System.Collections.Generic;
using System.Net.Http;
using System.Threading;
using System.Threading.Tasks;
using Microsoft.Cognitive.LUIS.Models;
using Newtonsoft.Json;

namespace Microsoft.Bot.Builder.Ai.LUIS
{
    /// <summary>
    /// Standard implementation of ILuisService against actual LUIS service.
    /// </summary>
    [Serializable]
    public sealed class LuisService : ILuisService
    {
        private static readonly HttpClient DefaultHttpClient = new HttpClient() { Timeout = TimeSpan.FromSeconds(20) };
        private readonly ILuisModel model;

        private HttpClient _httpClient = null;

        /// <summary>
        /// Initializes a new instance of the <see cref="LuisService"/> class using the model information.
        /// </summary>
        /// <param name="model">The LUIS model information.</param>
        /// <param name="customHttpClient">an optional alternate HttpClient.</param>
        public LuisService(ILuisModel model, HttpClient customHttpClient = null)
        {
            _httpClient = customHttpClient ?? DefaultHttpClient;
            SetField.NotNull(out this.model, nameof(model), model);
        }

        /// <summary>
        /// Updates the <see cref="LuisResult.Intents"/> to be backward compatible with
        /// previous versions.
        /// </summary>
        /// <param name="result">The LUIS result to update.</param>
        public static void Fix(LuisResult result)
        {
            // fix up Luis result for backward compatibility
            // v2 api is not returning list of intents if verbose query parameter
            // is not set. This will move IntentRecommendation in TopScoringIntent
            // to list of Intents.
            if (result.Intents == null || result.Intents.Count == 0)
            {
                if (result.TopScoringIntent != null)
                {
                    result.Intents = new List<IntentRecommendation> { result.TopScoringIntent };
                }
            }
        }

        /// <summary>
        /// Using this service's <see cref="ILuisModel"/>, modifies a LUIS request to specify
        /// query parameters like spelling or logging.
        /// </summary>
        /// <param name="request">The request to modify.</param>
        /// <returns>The modified request.</returns>
        public LuisRequest ModifyRequest(LuisRequest request) => model.ModifyRequest(request);

        Uri ILuisService.BuildUri(LuisRequest luisRequest) => luisRequest.BuildUri(this.model);

        /// <summary>
        /// Using this service's <see cref="ILuisModel"/>.<see cref="ILuisModel.Threshold"/>,
        /// updates a result's <see cref="LuisResult.TopScoringIntent"/>.
        /// </summary>
        /// <param name="result">The LUIS result to update.</param>
        public void ApplyThreshold(LuisResult result)
        {
            if (result.TopScoringIntent.Score > model.Threshold)
            {
                return;
            }

            result.TopScoringIntent.Intent = "None";
            result.TopScoringIntent.Score = 1.0d;
        }

        async Task<LuisResult> ILuisService.QueryAsync(Uri uri, CancellationToken token)
        {
            string json;
            using (var response = await _httpClient.GetAsync(uri, HttpCompletionOption.ResponseContentRead, token).ConfigureAwait(false))
            {
                response.EnsureSuccessStatusCode();
                json = await response.Content.ReadAsStringAsync().ConfigureAwait(false);
            }

            try
            {
                var result = JsonConvert.DeserializeObject<LuisResult>(json);
                Fix(result);
                ApplyThreshold(result);
                return result;
            }
            catch (JsonException ex)
            {
                throw new ArgumentException("Unable to deserialize the LUIS response.", ex);
            }
        }
    }
}
>>>>>>> be3fe30c
<|MERGE_RESOLUTION|>--- conflicted
+++ resolved
@@ -1,93 +1,3 @@
-<<<<<<< HEAD
-﻿// Copyright (c) Microsoft. All rights reserved.
-// Licensed under the MIT license.
-
-using System;
-using System.Collections.Generic;
-using System.Net.Http;
-using System.Threading;
-using System.Threading.Tasks;
-using Microsoft.Cognitive.LUIS.Models;
-using Newtonsoft.Json;
-
-namespace Microsoft.Bot.Builder.Ai.LUIS
-{
-    /// <summary>
-    /// Standard implementation of ILuisService against actual LUIS service.
-    /// </summary>
-    [Serializable]
-    public sealed class LuisService : ILuisService
-    {
-        private static readonly HttpClient DefaultHttpClient = new HttpClient() { Timeout = TimeSpan.FromSeconds(20) };
-        private readonly ILuisModel model;
-
-        private HttpClient _httpClient = null;
-
-        /// <summary>
-        /// Initializes a new instance of the <see cref="LuisService"/> class using the model information.
-        /// </summary>
-        /// <param name="model">The LUIS model information.</param>
-        /// <param name="customHttpClient">an optional alternate HttpClient.</param>
-        public LuisService(ILuisModel model, HttpClient customHttpClient = null)
-        {
-            _httpClient = customHttpClient ?? DefaultHttpClient;
-            SetField.NotNull(out this.model, nameof(model), model);
-        }
-
-        public static void Fix(LuisResult result)
-        {
-            // fix up Luis result for backward compatibility
-            // v2 api is not returning list of intents if verbose query parameter
-            // is not set. This will move IntentRecommendation in TopScoringIntent
-            // to list of Intents.
-            if (result.Intents == null || result.Intents.Count == 0)
-            {
-                if (result.TopScoringIntent != null)
-                {
-                    result.Intents = new List<IntentRecommendation> { result.TopScoringIntent };
-                }
-            }
-        }
-
-        public LuisRequest ModifyRequest(LuisRequest request) => model.ModifyRequest(request);
-
-        Uri ILuisService.BuildUri(LuisRequest luisRequest) => luisRequest.BuildUri(this.model);
-
-        public void ApplyThreshold(LuisResult result)
-        {
-            if (result.TopScoringIntent.Score > model.Threshold)
-            {
-                return;
-            }
-
-            result.TopScoringIntent.Intent = "None";
-            result.TopScoringIntent.Score = 1.0d;
-        }
-
-        async Task<LuisResult> ILuisService.QueryAsync(Uri uri, CancellationToken token)
-        {
-            string json;
-            using (var response = await _httpClient.GetAsync(uri, HttpCompletionOption.ResponseContentRead, token).ConfigureAwait(false))
-            {
-                response.EnsureSuccessStatusCode();
-                json = await response.Content.ReadAsStringAsync().ConfigureAwait(false);
-            }
-
-            try
-            {
-                var result = JsonConvert.DeserializeObject<LuisResult>(json);
-                Fix(result);
-                ApplyThreshold(result);
-                return result;
-            }
-            catch (JsonException ex)
-            {
-                throw new ArgumentException("Unable to deserialize the LUIS response.", ex);
-            }
-        }
-    }
-}
-=======
 ﻿// Copyright (c) Microsoft. All rights reserved.
 // Licensed under the MIT license.
 
@@ -191,5 +101,4 @@
             }
         }
     }
-}
->>>>>>> be3fe30c
+}