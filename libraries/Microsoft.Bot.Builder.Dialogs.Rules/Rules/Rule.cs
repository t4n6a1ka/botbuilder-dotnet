--- conflicted
+++ resolved
@@ -68,16 +68,8 @@
                     (value, error) = this.expression.TryEvaluate(vars);
                     if (error != null)
                     {
-<<<<<<< HEAD
+                        System.Diagnostics.Trace.TraceWarning(error);
                         value = false;
-=======
-                        return await this.expression.Evaluate(vars);
-                    }
-                    catch (Exception err)
-                    {
-                        System.Diagnostics.Trace.TraceWarning(err.Message);
-                        return false;
->>>>>>> 7cd98a85
                     }
                 }
                 return ((bool)value, error);
