{
    "name": "BotBuilderTestBot",
    "description": "",
    "services": [
        {
            "type": "endpoint",
            "appId": "",
            "appPassword": "",
            "endpoint": "http://localhost:54082/api/messages",
            "id": "98fd9150-a278-11e8-90fe-f92f88ed2f78",
            "name": "VS (port:54082)"
        },
        {
            "type": "endpoint",
            "endpoint": "http://localhost:54084/api/messages",
            "id": "189",
<<<<<<< HEAD
            "name": "http://localhost:54084/api/messages"
        },
        {
            "type": "endpoint",
            "endpoint": "http://localhost:3978/api/messages",
            "id": "154",
            "name": "http://localhost:3978/api/messages"
        },
        {
            "type": "qna",
            "endpointKey": "0d550978-7c33-4731-943c-ceb68a936846",
            "hostname": "https://videotutorialhomeimprovement-qnahost.azurewebsites.net",
            "id": "ddf8f9d5-f01e-42cf-b00d-d4b7e8cfd399",
            "kbId": "ddf8f9d5-f01e-42cf-b00d-d4b7e8cfd399",
            "name": "FAQ",
            "subscriptionKey": "ed0871f8cb73492ab0108ead2aaeba13"
=======
            "name": "VS Code (Port:54084)"
>>>>>>> 993b4ada
        }
    ],
    "padlock": "",
    "version": "2.0",
    "path": "C:\\source\\GitHub\\botbuilder-dotnet\\samples\\Microsoft.Bot.Builder.TestBot.Json\\BotBuilderTestBot.bot",
    "overrides": null,
    "secretKey": ""
}<|MERGE_RESOLUTION|>--- conflicted
+++ resolved
@@ -14,26 +14,13 @@
             "type": "endpoint",
             "endpoint": "http://localhost:54084/api/messages",
             "id": "189",
-<<<<<<< HEAD
-            "name": "http://localhost:54084/api/messages"
+            "name": "VS Code (Port:54084)"
         },
         {
             "type": "endpoint",
             "endpoint": "http://localhost:3978/api/messages",
             "id": "154",
             "name": "http://localhost:3978/api/messages"
-        },
-        {
-            "type": "qna",
-            "endpointKey": "0d550978-7c33-4731-943c-ceb68a936846",
-            "hostname": "https://videotutorialhomeimprovement-qnahost.azurewebsites.net",
-            "id": "ddf8f9d5-f01e-42cf-b00d-d4b7e8cfd399",
-            "kbId": "ddf8f9d5-f01e-42cf-b00d-d4b7e8cfd399",
-            "name": "FAQ",
-            "subscriptionKey": "ed0871f8cb73492ab0108ead2aaeba13"
-=======
-            "name": "VS Code (Port:54084)"
->>>>>>> 993b4ada
         }
     ],
     "padlock": "",
