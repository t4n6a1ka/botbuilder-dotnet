--- conflicted
+++ resolved
@@ -1,20 +1,13 @@
 ﻿// Copyright (c) Microsoft Corporation. All rights reserved.
 // Licensed under the MIT License.
 
-<<<<<<< HEAD
-=======
 using System.Linq;
->>>>>>> 2053b645
 using System.Threading;
 using System.Threading.Tasks;
 using Microsoft.Bot.Builder;
 using Microsoft.Bot.Builder.Dialogs;
 using Microsoft.Bot.Schema;
 using Microsoft.BotBuilderSamples.CognitiveModels;
-<<<<<<< HEAD
-using Microsoft.Extensions.Configuration;
-=======
->>>>>>> 2053b645
 using Microsoft.Extensions.Logging;
 
 namespace Microsoft.BotBuilderSamples
@@ -22,13 +15,6 @@
     // A root dialog responsible of understanding user intents and dispatching them sub tasks.
     public class MainDialog : ComponentDialog
     {
-<<<<<<< HEAD
-        private readonly IConfiguration _configuration;
-        private readonly ILogger _logger;
-        private readonly IRecognizer _luisRecognizer;
-
-        public MainDialog(IConfiguration configuration, ILogger<MainDialog> logger, IRecognizer luisRecognizer, BookingDialog bookingDialog)
-=======
         private readonly ILogger _logger;
         private readonly IRecognizer _luisRecognizer;
 
@@ -38,7 +24,6 @@
         }
 
         public MainDialog(ILogger<MainDialog> logger, IRecognizer luisRecognizer, BookingDialog bookingDialog)
->>>>>>> 2053b645
             : base(nameof(MainDialog))
         {
             _logger = logger;
@@ -50,14 +35,6 @@
             AddDialog(bookingDialog);
 
             // Create and add waterfall for main conversation loop
-<<<<<<< HEAD
-            var steps = new WaterfallStep[]
-            {
-                PromptForTaskStepAsync,
-                InvokeTaskStepAsync,
-                ResumeMainLoopStepAsync,
-            };
-=======
             // NOTE: we use a different task step if LUIS is not configured.
             WaterfallStep[] steps;
             if (luisRecognizer == null)
@@ -80,7 +57,6 @@
                 };
             }
 
->>>>>>> 2053b645
             AddDialog(new WaterfallDialog(nameof(WaterfallDialog), steps));
 
             // The initial child Dialog to run.
@@ -89,12 +65,7 @@
 
         private async Task<DialogTurnResult> PromptForTaskStepAsync(WaterfallStepContext stepContext, CancellationToken cancellationToken)
         {
-<<<<<<< HEAD
-            var isLuisOn = string.IsNullOrEmpty(_configuration["LuisAppId"]) || string.IsNullOrEmpty(_configuration["LuisAPIKey"]) || string.IsNullOrEmpty(_configuration["LuisAPIHostName"]);
-            if (isLuisOn)
-=======
             if (_luisRecognizer == null)
->>>>>>> 2053b645
             {
                 var activity = MessageFactory.Text("NOTE: LUIS is not configured. To enable all capabilities, add 'LuisAppId', 'LuisAPIKey' and 'LuisAPIHostName' to the appsettings.json file.");
                 activity.InputHint = InputHints.IgnoringInput;
@@ -114,14 +85,6 @@
             switch (luisResult.TopIntent().intent)
             {
                 case FlightBooking.Intent.BookFlight:
-<<<<<<< HEAD
-                    // Call LUIS and gather any potential booking details. (Note the TurnContext has the response to the prompt.)
-                    var bookingDetails = await _luisRecognizer.RecognizeAsync<BookingDetails>(stepContext.Context, cancellationToken);
-
-                    // Run the BookingDialog giving it whatever details we have from the LUIS call, it will fill out the remainder.
-                    return await stepContext.BeginDialogAsync(nameof(BookingDialog), bookingDetails, cancellationToken);
-
-=======
                     // Initialize BookingDetails with any entities we may have found in the response.
                     var bookingDetails = new BookingDetails()
                     {
@@ -137,7 +100,6 @@
                     // Run the BookingDialog giving it whatever details we have from the LUIS call, it will fill out the remainder.
                     return await stepContext.BeginDialogAsync(nameof(BookingDialog), bookingDetails, cancellationToken);
 
->>>>>>> 2053b645
                 case FlightBooking.Intent.GetWeather:
                     // We haven't implemented the GetWeatherDialog so we just display a TODO message.
                     await stepContext.Context.SendActivityAsync("TODO: get weather flow here", cancellationToken: cancellationToken);
@@ -152,8 +114,6 @@
             return await stepContext.NextAsync(null, cancellationToken);
         }
 
-<<<<<<< HEAD
-=======
         private async Task<DialogTurnResult> InvokeTaskStepAsyncNoLuis(WaterfallStepContext stepContext, CancellationToken cancellationToken)
         {
             // We only handle book a flight if LUIS is not configured
@@ -161,7 +121,6 @@
 
         }
 
->>>>>>> 2053b645
         private async Task<DialogTurnResult> ResumeMainLoopStepAsync(WaterfallStepContext stepContext, CancellationToken cancellationToken)
         {
             // We have completed the task (or the user cancelled), we restart main dialog with a different prompt text.
