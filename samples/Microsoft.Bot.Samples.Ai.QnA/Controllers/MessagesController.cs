--- conflicted
+++ resolved
@@ -24,10 +24,9 @@
 
         public MessagesController(IConfiguration configuration)
         {
-<<<<<<< HEAD
             if (adapter == null)
             {
-                var qnaOptions = new QnAMakerOptions
+                var qnaOptions = new QnAMakerMiddlewareOptions
                 {
                     // add subscription key and knowledge base id
                     SubscriptionKey = "xxxxxx",
@@ -37,21 +36,6 @@
                     // add QnA middleware 
                     .Use(new QnAMakerMiddleware(qnaOptions, _httpClient));
             }
-=======
-            var qnaMiddlewareOptions = new QnAMakerMiddlewareOptions
-            {
-                // add subscription key and knowledge base id
-                SubscriptionKey = "xxxxxx",
-                KnowledgeBaseId = "xxxxxx"
-            };
-            var bot = new Builder.Bot(new BotFrameworkAdapter(configuration))
-                // add QnA middleware 
-                .Use(new QnAMakerMiddleware(qnaMiddlewareOptions, _httpClient));
-
-            bot.OnReceive(BotReceiveHandler);
-               
-            _adapter = (BotFrameworkAdapter)bot.Adapter;
->>>>>>> cacbfb9c
         }
 
         private Task BotReceiveHandler(IBotContext context)
