﻿// Copyright (c) Microsoft Corporation. All rights reserved.
// Licensed under the MIT License.

using System;
using System.Threading;
using System.Threading.Tasks;
using Microsoft.Bot.Builder.Adapters;
using Microsoft.VisualStudio.TestTools.UnitTesting;

namespace Microsoft.Bot.Builder.Tests
{
    [TestClass]
    [TestCategory("Middleware")]
    public class BotAdapterBracketingTest
    {
<<<<<<< HEAD

        public TestContext TestContext { get; set; }

=======
>>>>>>> adf6f92f
        /// <summary>
        /// Developer authored Middleware that looks like this:
        /// public async Task ReceiveActivityAsync(ITurnContext turnContext,
        ///    MiddlewareSet.NextDelegate next)
        /// {
        ///    context.Reply("BEFORE");
        ///    await next();   // User Says Hello
        ///    context.Reply("AFTER");
        ///  }
        ///  Should result in an output that looks like:
        ///  BEFORE
        ///  ECHO:Hello
        ///  AFTER.
        ///  </summary>
        /// <returns>A <see cref="Task"/> representing the asynchronous unit test.</returns>
        [TestMethod]
        public async Task Middlware_BracketingValidation()
        {
            TestAdapter adapter = new TestAdapter(TestAdapter.CreateConversation(TestContext.TestName))
                .Use(new BeforeAFterMiddlware());

            async Task Echo(ITurnContext ctx, CancellationToken cancellationToken)
            {
                string toEcho = "ECHO:" + ctx.Activity.AsMessageActivity().Text;
                await ctx.SendActivityAsync(ctx.Activity.CreateReply(toEcho), cancellationToken);
            }

            await new TestFlow(adapter, Echo)
                .Send("test")
                .AssertReply("BEFORE")
                .AssertReply("ECHO:test")
                .AssertReply("AFTER")
                .StartTestAsync();
        }

        /// <summary>
        /// Exceptions thrown during the processing of an Activity should
        /// be catchable by Middleware that has wrapped the next() method.
        /// This tests verifies that, and makes sure the order of messages
        /// coming back is correct.
        /// </summary>
        /// <returns>A <see cref="Task"/> representing the asynchronous unit test.</returns>
        [TestMethod]
        public async Task Middlware_ThrowException()
        {
            string uniqueId = Guid.NewGuid().ToString();

            TestAdapter adapter = new TestAdapter(TestAdapter.CreateConversation(TestContext.TestName))
                .Use(new CatchExceptionMiddleware());

            async Task EchoWithException(ITurnContext ctx, CancellationToken cancellationToken)
            {
                string toEcho = "ECHO:" + ctx.Activity.AsMessageActivity().Text;
                await ctx.SendActivityAsync(ctx.Activity.CreateReply(toEcho));
                throw new Exception(uniqueId);
            }

            await new TestFlow(adapter, EchoWithException)
                .Send("test")
                .AssertReply("BEFORE")
                .AssertReply("ECHO:test")
                .AssertReply("CAUGHT:" + uniqueId)
                .AssertReply("AFTER")
                .StartTestAsync();
        }

        public class CatchExceptionMiddleware : IMiddleware
        {
            public async Task OnTurnAsync(ITurnContext turnContext, NextDelegate next, CancellationToken cancellationToken)
            {
                await turnContext.SendActivityAsync(turnContext.Activity.CreateReply("BEFORE"));
                try
                {
                    await next(cancellationToken);
                }
                catch (Exception ex)
                {
                    await turnContext.SendActivityAsync(turnContext.Activity.CreateReply("CAUGHT:" + ex.Message));
                }

                await turnContext.SendActivityAsync(turnContext.Activity.CreateReply("AFTER"));
            }
        }

        public class BeforeAFterMiddlware : IMiddleware
        {
            public async Task OnTurnAsync(ITurnContext turnContext, NextDelegate next, CancellationToken cancellationToken)
            {
                await turnContext.SendActivityAsync(turnContext.Activity.CreateReply("BEFORE"));
                await next(cancellationToken);
                await turnContext.SendActivityAsync(turnContext.Activity.CreateReply("AFTER"));
            }
        }
    }
}<|MERGE_RESOLUTION|>--- conflicted
+++ resolved
@@ -13,12 +13,9 @@
     [TestCategory("Middleware")]
     public class BotAdapterBracketingTest
     {
-<<<<<<< HEAD
 
         public TestContext TestContext { get; set; }
 
-=======
->>>>>>> adf6f92f
         /// <summary>
         /// Developer authored Middleware that looks like this:
         /// public async Task ReceiveActivityAsync(ITurnContext turnContext,
