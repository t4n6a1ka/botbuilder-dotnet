﻿// Licensed under the MIT License.
// Copyright (c) Microsoft Corporation. All rights reserved.

using System;
using System.Collections.Generic;
using System.Collections.Concurrent;
using System.IO;
using System.Linq;
using System.Threading;
using System.Xml;
using System.Threading.Tasks;
using System.Runtime.InteropServices;
using NuGet.Packaging;
using NuGet.Packaging.Core;
using NuGet.Versioning;

namespace Microsoft.Bot.Builder.Dialogs.Declarative.Resources
{
    public delegate void ResourceChangedEventHandler(IResource[] resources);

    /// <summary>
    /// Class which gives standard access to file based resources
    /// </summary>
    public class ResourceExplorer : IDisposable
    {
        private List<IResourceProvider> resourceProviders = new List<IResourceProvider>();

        private CancellationTokenSource CancelReloadToken = new CancellationTokenSource();
        private ConcurrentBag<IResource> changedResources = new ConcurrentBag<IResource>();

        public ResourceExplorer()
        {
        }

        public ResourceExplorer(ResourceExplorer source, Func<IResourceProvider, IResourceProvider> transform)
        {
            foreach (var resourceProvider in source.resourceProviders.Select(transform))
            {
                if (resourceProvider != null)
                {
                    AddResourceProvider(resourceProvider);
                }
            }
        }

        public IEnumerable<IResourceProvider> ResourceProviders { get { return this.resourceProviders; } }

        public event ResourceChangedEventHandler Changed;

        public ResourceExplorer AddResourceProvider(IResourceProvider resourceProvider)
        {
            resourceProvider.Changed += ResourceProvider_Changed;

            if (this.resourceProviders.Any(r => r.Id == resourceProvider.Id))
            {
                throw new ArgumentException($"{resourceProvider.Id} has already been added as a resource");
            }

            this.resourceProviders.Add(resourceProvider);
            return this;
        }

        private void ResourceProvider_Changed(IResource[] resources)
        {
            if (this.Changed != null)
            {
                foreach (var resource in resources)
                {
                    changedResources.Add(resource);
                }

                lock (CancelReloadToken)
                {
                    CancelReloadToken.Cancel();
                    CancelReloadToken = new CancellationTokenSource();
                    Task.Delay(1000, CancelReloadToken.Token)
                        .ContinueWith(t =>
                        {
                            if (t.IsCanceled)
                                return;
                            var changed = changedResources.ToArray();
                            changedResources = new ConcurrentBag<IResource>();
                            this.Changed(changed);
                        }).ContinueWith(t => t.Status);
                }
            }
        }

        /// <summary>
        /// Add a .csproj as resource (adding the project, referenced projects and referenced packages)
        /// </summary>
        /// <param name="manager"></param>
        /// <param name="projectFile"></param>
        /// <returns></returns>
        public static ResourceExplorer LoadProject(string projectFile, string[] ignoreFolders = null, bool monitorChanges = true)
        {
            var explorer = new ResourceExplorer();
            projectFile = PathUtils.NormalizePath(projectFile);
            ignoreFolders = ignoreFolders?.Select(f => PathUtils.NormalizePath(f)).ToArray();

            if (!File.Exists(projectFile))
            {
                projectFile = Directory.EnumerateFiles(projectFile, "*.*proj").FirstOrDefault();
                if (projectFile == null)
                {
                    throw new ArgumentNullException(nameof(projectFile));
                }
            }
            string projectFolder = Path.GetDirectoryName(projectFile);

            XmlDocument xmlDoc = new XmlDocument();
            xmlDoc.Load(projectFile);

            // add folder for the project
            if (ignoreFolders != null)
            {
                explorer.AddFolders(projectFolder, ignoreFolders, monitorChanges: monitorChanges);
            }
            else
            {
                explorer.AddResourceProvider(new FolderResourceProvider(projectFolder, includeSubFolders: true, monitorChanges: monitorChanges));
            }

            // add project references
            foreach (XmlNode node in xmlDoc.SelectNodes("//ProjectReference"))
            {
<<<<<<< HEAD
                var path = Path.Combine(projectFolder, PlatformPath(node.Attributes["Include"].Value));

=======
                var path = Path.Combine(projectFolder, PathUtils.NormalizePath(node.Attributes["Include"].Value));
>>>>>>> 7950ef1d
                path = Path.GetFullPath(path);
                path = Path.GetDirectoryName(path);
                if (Directory.Exists(path))
                {
                    explorer.AddResourceProvider(new FolderResourceProvider(path, includeSubFolders: true, monitorChanges: monitorChanges));
                }
                else
                {

                }
            }
            var packages = Path.GetFullPath("packages");
            var relativePackagePath = Path.Combine(@"..", "packages");
            while (!Directory.Exists(packages) && Path.GetDirectoryName(packages) != Path.GetPathRoot(packages))
            {
                packages = Path.GetFullPath(Path.Combine(Path.GetDirectoryName(packages), PathUtils.NormalizePath(relativePackagePath)));
                if (packages == null)
                {
                    throw new ArgumentNullException("Can't find packages folder");
                }
            }
            var pathResolver = new PackagePathResolver(packages);

            // add nuget package references
            foreach (XmlNode node in xmlDoc.SelectNodes("//PackageReference"))
            {
                string packageName = node.Attributes["Include"]?.Value;
                string version = node.Attributes["Version"]?.Value;
                if (!String.IsNullOrEmpty(packageName) && !String.IsNullOrEmpty(version))
                {
                    var package = new PackageIdentity(packageName, new NuGetVersion(version));
                    var folder = Path.Combine(packages, PathUtils.NormalizePath(pathResolver.GetPackageDirectoryName(package)));
                    if (Directory.Exists(folder))
                    {
                        explorer.AddResourceProvider(new FolderResourceProvider(folder, includeSubFolders: true, monitorChanges: monitorChanges));
                    }
                }
            }

            return explorer;
        }

        /// <summary>
        /// get resources of a given type
        /// </summary>
        /// <param name="fileExtension"></param>
        /// <returns></returns>
        public IEnumerable<IResource> GetResources(string fileExtension)
        {
            foreach (var resourceProvider in this.resourceProviders)
            {
                foreach (var resource in resourceProvider.GetResources(fileExtension))
                {
                    yield return resource;
                }
            }
        }

        /// <summary>
        /// Get resource by filename
        /// </summary>
        /// <param name="id"></param>
        /// <returns></returns>
        public IResource GetResource(string id)
        {
            foreach (var resourceProvider in this.resourceProviders)
            {
                var resource = resourceProvider.GetResource(id);
                if (resource != null)
                {
                    return resource;
                }
            }
            return null;
        }

        public void Dispose()
        {
            foreach (var resource in this.resourceProviders)
            {
                if (resource is IDisposable disposable)
                {
                    disposable.Dispose();
                }
            }
        }
    }
}<|MERGE_RESOLUTION|>--- conflicted
+++ resolved
@@ -124,12 +124,7 @@
             // add project references
             foreach (XmlNode node in xmlDoc.SelectNodes("//ProjectReference"))
             {
-<<<<<<< HEAD
-                var path = Path.Combine(projectFolder, PlatformPath(node.Attributes["Include"].Value));
-
-=======
                 var path = Path.Combine(projectFolder, PathUtils.NormalizePath(node.Attributes["Include"].Value));
->>>>>>> 7950ef1d
                 path = Path.GetFullPath(path);
                 path = Path.GetDirectoryName(path);
                 if (Directory.Exists(path))
