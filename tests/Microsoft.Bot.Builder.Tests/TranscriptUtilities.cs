--- conflicted
+++ resolved
@@ -21,15 +21,8 @@
         private const string DefaultTranscriptRepositoryZipLocation = "https://github.com/Microsoft/BotBuilder/archive/master.zip";
         private const string TranscriptsZipFolder = "/Common/Transcripts/"; // Folder within the repo/zip
 
-<<<<<<< HEAD
         private static string getOsPath(string path) => Path.Combine(path.TrimEnd('\\').Split('\\'));
         
-=======
-        private static readonly object _syncRoot = new object();
-
-        private static string TranscriptsLocalPath { get; set; } = @"..\..\..\..\..\tests\Transcripts\";
-
->>>>>>> adf6f92f
         /// <summary>
         /// Loads a list of activities from a transcript file.
         /// Use the context of the test to find the transcript file.
@@ -88,12 +81,9 @@
             return activities.Take(activities.Count - 1).Append(lastActivity);
         }
 
-<<<<<<< HEAD
         private static readonly object _syncRoot = new object();
         private static string TranscriptsLocalPath { get; set; } = getOsPath(@"..\..\..\..\..\tests\Transcripts\");
 
-=======
->>>>>>> adf6f92f
         public static string EnsureTranscriptsDownload()
         {
             if (!string.IsNullOrWhiteSpace(TranscriptsLocalPath))
