﻿// Copyright (c) Microsoft Corporation. All rights reserved.
// Licensed under the MIT License.

using System;
using Newtonsoft.Json;
using Newtonsoft.Json.Linq;

namespace Microsoft.Bot.Schema
{
<<<<<<< HEAD
    public partial class Entity : IEquatable<Entity>
=======
    /// <summary>
    /// Instance of the <see cref="Entity"/> Class.
    /// </summary>
    public partial class Entity
>>>>>>> adf6f92f
    {
        /// <summary>
        /// Gets or sets properties that are not otherwise defined by the <see cref="Entity"/> type but that
        /// might appear in the REST JSON object.
        /// </summary>
        /// <value>The extended properties for the object.</value>
        /// <remarks>With this, properties not represented in the defined type are not dropped when
        /// the JSON object is deserialized, but are instead stored in this property. Such properties
        /// will be written to a JSON object when the instance is serialized.</remarks>
        [JsonExtensionData(ReadData = true, WriteData = true)]
        public JObject Properties { get; set; } = new JObject();

        /// <summary>
        /// Retrieve internal payload.
        /// </summary>
        /// <typeparam name="T">T.</typeparam>
        /// <returns>T as T.</returns>
        public T GetAs<T>()
        {
            return JsonConvert.DeserializeObject<T>(JsonConvert.SerializeObject(this));
        }

        /// <summary>
        /// Set internal payload.
        /// </summary>
        /// <typeparam name="T">T.</typeparam>
        /// <param name="obj">obj.</param>
        public void SetAs<T>(T obj)
        {
            var entity = JsonConvert.DeserializeObject<Entity>(JsonConvert.SerializeObject(obj));
            this.Type = entity.Type;
            this.Properties = entity.Properties;
        }

        public bool Equals(Entity other)
        {
            if (other == null)
                return false;

            return JsonConvert.SerializeObject(this).Equals(JsonConvert.SerializeObject(other));
        }

        public override bool Equals(object obj)
        {
            if (ReferenceEquals(null, obj)) return false;
            if (ReferenceEquals(this, obj)) return true;
            if (obj.GetType() != GetType()) return false;
            return Equals(obj as Entity);
        }
    }
}<|MERGE_RESOLUTION|>--- conflicted
+++ resolved
@@ -7,14 +7,10 @@
 
 namespace Microsoft.Bot.Schema
 {
-<<<<<<< HEAD
-    public partial class Entity : IEquatable<Entity>
-=======
     /// <summary>
     /// Instance of the <see cref="Entity"/> Class.
     /// </summary>
-    public partial class Entity
->>>>>>> adf6f92f
+    public partial class Entity : IEquatable<Entity>
     {
         /// <summary>
         /// Gets or sets properties that are not otherwise defined by the <see cref="Entity"/> type but that
