--- conflicted
+++ resolved
@@ -81,17 +81,10 @@
         /// </value>
         public ITurnContext Context { get; private set; }
 
-        /// <summary>
-        /// Stack of active dialogs and their dialog state.
-        /// </summary>
-<<<<<<< HEAD
-        public IList<DialogInstance> Stack { get; private set; }
-=======
         /// <value>
         /// The current dialog stack.
         /// </value>
-        public List<DialogInstance> Stack { get; private set; }
->>>>>>> 5bb2a182
+        public IList<DialogInstance> Stack { get; private set; }
 
         /// <summary>
         /// Current active scoped state with (user|conversation|dialog|settings scopes).
