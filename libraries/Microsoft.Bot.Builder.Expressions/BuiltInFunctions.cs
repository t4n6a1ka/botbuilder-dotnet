--- conflicted
+++ resolved
@@ -554,10 +554,7 @@
 
             object value = null;
             string error = null;
-<<<<<<< HEAD
-=======
             property = property.ToLower();
->>>>>>> c2df1bba
 
             // NOTE: what about other type of TKey, TValue?
             if (instance is IDictionary<string, object> idict)
@@ -1195,11 +1192,7 @@
                         if (args[0] is string string0 && string0.Length > 0) return string0.First().ToString();
                         if (TryParseList(args[0], out IList list) && list.Count > 0)
                         {
-<<<<<<< HEAD
                             return AccessIndex(list, 0).value;
-=======
-                           return AccessIndex(list, 0).value;
->>>>>>> c2df1bba
                         }
                         return null;
                     }), ReturnType.Object, ValidateUnary),
@@ -1214,7 +1207,6 @@
                     }), ReturnType.Object, ValidateUnary),
 
                 // Object manipulation and construction functions
-<<<<<<< HEAD
                 new ExpressionEvaluator(ExpressionType.Json, Apply(args => JToken.Parse(args[0])), ReturnType.String, (expr) => ValidateOrder(expr, null, ReturnType.String)),
                 new ExpressionEvaluator(ExpressionType.AddProperty, Apply(args => { var newJobj = (JObject)args[0]; newJobj[args[1].ToString()] = args[2]; return newJobj; }),
                     ReturnType.Object, (expr) => ValidateOrder(expr, null, ReturnType.Object, ReturnType.String, ReturnType.Object)),
@@ -1223,22 +1215,6 @@
                 new ExpressionEvaluator(ExpressionType.RemoveProperty, Apply(args => { var newJobj = (JObject)args[0]; newJobj.Property(args[1].ToString()).Remove(); return newJobj; }),
                     ReturnType.Object, (expr) => ValidateOrder(expr, null, ReturnType.Object, ReturnType.String)),
                 new ExpressionEvaluator(ExpressionType.Foreach, Foreach, ReturnType.Object, ValidateForeach),
-=======
-                // TODO
-                { ExpressionType.Json,
-                    new ExpressionEvaluator(Apply(args => JToken.Parse(args[0])), ReturnType.String, (expr) => ValidateOrder(expr, null, ReturnType.String)) },
-                { ExpressionType.AddProperty,
-                    new ExpressionEvaluator(Apply(args => {var newJobj = (JObject)args[0]; newJobj[args[1].ToString()] = args[2];return newJobj; }),
-                    ReturnType.Object, (expr) => ValidateOrder(expr, null, ReturnType.Object, ReturnType.String, ReturnType.Object)) },
-                { ExpressionType.SetProperty,
-                   new ExpressionEvaluator(Apply(args => {var newJobj = (JObject)args[0]; newJobj[args[1].ToString()] = args[2];return newJobj; }),
-                    ReturnType.Object, (expr) => ValidateOrder(expr, null, ReturnType.Object, ReturnType.String, ReturnType.Object)) },
-                { ExpressionType.RemoveProperty,
-                    new ExpressionEvaluator(Apply(args => {var newJobj = (JObject)args[0]; newJobj.Property(args[1].ToString()).Remove();return newJobj; }),
-                    ReturnType.Object, (expr) => ValidateOrder(expr, null, ReturnType.Object, ReturnType.String)) },
-
-                { ExpressionType.Foreach, new ExpressionEvaluator(Foreach, ReturnType.Object, ValidateForeach)},
->>>>>>> c2df1bba
             };
 
             var lookup = new Dictionary<string, ExpressionEvaluator>();
