﻿// Copyright (c) Microsoft Corporation. All rights reserved.
// Licensed under the MIT License.

using System;
using Microsoft.AspNetCore.Builder;
using Microsoft.AspNetCore.Hosting;
using Microsoft.AspNetCore.Mvc;
using Microsoft.Bot.Builder;
using Microsoft.Bot.Builder.AI.Luis;
using Microsoft.Bot.Builder.BotFramework;
using Microsoft.Bot.Builder.Integration.AspNet.Core;
<<<<<<< HEAD
=======
using Microsoft.Bot.Builder.TestBot.Bots;
using Microsoft.Bot.Builder.TestBot.Debugging;
>>>>>>> ccf1643e
using Microsoft.Bot.Connector.Authentication;
using Microsoft.BotBuilderSamples.CognitiveModels;
using Microsoft.BotBuilderSamples.Dialogs;
using Microsoft.Extensions.Configuration;
using Microsoft.Extensions.DependencyInjection;

namespace Microsoft.BotBuilderSamples
{
    public class Startup
    {
<<<<<<< HEAD
        public Startup(IConfiguration configuration)
        {
            Configuration = configuration;
        }

        /// <summary>
        /// Gets the configuration that represents a set of key/value application configuration properties.
        /// </summary>
        /// <value>
        /// The <see cref="IConfiguration"/> that represents a set of key/value application configuration properties.
        /// </value>
        public IConfiguration Configuration { get; }
=======
        private string chosenBot = string.Empty;
>>>>>>> ccf1643e

        // This method gets called by the runtime. Use this method to add services to the container.
        public void ConfigureServices(IServiceCollection services)
        {
            GetEnvironmentVariables();

            services.AddMvc().SetCompatibilityVersion(CompatibilityVersion.Version_2_1);

            // Create the credential provider to be used with the Bot Framework Adapter.
            services.AddSingleton<ICredentialProvider, ConfigurationCredentialProvider>();

            // Create the debug middleware
            services.AddSingleton<InspectionMiddleware>();

            // Create the Bot Framework Adapter with error handling enabled.
            services.AddSingleton<IBotFrameworkHttpAdapter, AdapterWithErrorHandler>();

            // Create the storage we'll be using for User and Conversation state. (Memory is great for testing purposes.)
            services.AddSingleton<IStorage, MemoryStorage>();

            // Create the App state. (Used by the DebugMiddleware.)
            services.AddSingleton<InspectionState>();

            // Create the User state. (Used in this bot's Dialog implementation.)
            services.AddSingleton<UserState>();

            // Create the Conversation state. (Used by the Dialog system itself.)
            services.AddSingleton<ConversationState>();

            // Register intents and dialog mapping
            var intentAndDialogsMap = new IntentDialogMap
            {
                { FlightBooking.Intent.BookFlight, new BookingDialog() },
            };
            services.AddSingleton(intentAndDialogsMap);

            // Register LUIS recognizer
            var luisApplication = new LuisApplication(
                Configuration["LuisAppId"],
                Configuration["LuisAPIKey"],
                "https://" + Configuration["LuisAPIHostName"]);

            var recognizer = new LuisRecognizer(luisApplication, null, false, null);
            services.AddSingleton<IRecognizer>(recognizer);

            // The Dialog that will be run by the bot.
            services.AddSingleton<MainDialog>();

            // Create the bot as a transient. In this case the ASP Controller is expecting an IBot.
            switch (chosenBot)
            {
                case "EchoBot":
                    services.AddTransient<IBot, MyBot>();
                    break;

                case "DialogBot":
                    services.AddTransient<IBot, DialogBot<MainDialog>>();
                    break;

                default:
                    services.AddTransient<IBot, DialogAndWelcomeBot<MainDialog>>();
                    break;
            }

            // We can also run the inspection at a different endpoint. Just uncomment these lines.
            // services.AddSingleton<DebugAdapter>();
            // services.AddTransient<DebugBot>();
        }

        // This method gets called by the runtime. Use this method to configure the HTTP request pipeline.
        public void Configure(IApplicationBuilder app, IHostingEnvironment env)
        {
            if (env.IsDevelopment())
            {
                app.UseDeveloperExceptionPage();
            }
            else
            {
                app.UseHsts();
            }

            app.UseDefaultFiles();
            app.UseStaticFiles();

            // app.UseHttpsRedirection();
            app.UseMvc();
        }

        public void GetEnvironmentVariables()
        {
            if (string.IsNullOrWhiteSpace(chosenBot))
            {
                chosenBot = Environment.GetEnvironmentVariable("CHOSENBOT");
                if (string.IsNullOrWhiteSpace(chosenBot))
                {
                    chosenBot = "DialogAndWelcomeBot";
                }
            }
        }
    }
}<|MERGE_RESOLUTION|>--- conflicted
+++ resolved
@@ -6,40 +6,18 @@
 using Microsoft.AspNetCore.Hosting;
 using Microsoft.AspNetCore.Mvc;
 using Microsoft.Bot.Builder;
-using Microsoft.Bot.Builder.AI.Luis;
 using Microsoft.Bot.Builder.BotFramework;
 using Microsoft.Bot.Builder.Integration.AspNet.Core;
-<<<<<<< HEAD
-=======
 using Microsoft.Bot.Builder.TestBot.Bots;
 using Microsoft.Bot.Builder.TestBot.Debugging;
->>>>>>> ccf1643e
 using Microsoft.Bot.Connector.Authentication;
-using Microsoft.BotBuilderSamples.CognitiveModels;
-using Microsoft.BotBuilderSamples.Dialogs;
-using Microsoft.Extensions.Configuration;
 using Microsoft.Extensions.DependencyInjection;
 
 namespace Microsoft.BotBuilderSamples
 {
     public class Startup
     {
-<<<<<<< HEAD
-        public Startup(IConfiguration configuration)
-        {
-            Configuration = configuration;
-        }
-
-        /// <summary>
-        /// Gets the configuration that represents a set of key/value application configuration properties.
-        /// </summary>
-        /// <value>
-        /// The <see cref="IConfiguration"/> that represents a set of key/value application configuration properties.
-        /// </value>
-        public IConfiguration Configuration { get; }
-=======
         private string chosenBot = string.Empty;
->>>>>>> ccf1643e
 
         // This method gets called by the runtime. Use this method to add services to the container.
         public void ConfigureServices(IServiceCollection services)
@@ -68,22 +46,6 @@
 
             // Create the Conversation state. (Used by the Dialog system itself.)
             services.AddSingleton<ConversationState>();
-
-            // Register intents and dialog mapping
-            var intentAndDialogsMap = new IntentDialogMap
-            {
-                { FlightBooking.Intent.BookFlight, new BookingDialog() },
-            };
-            services.AddSingleton(intentAndDialogsMap);
-
-            // Register LUIS recognizer
-            var luisApplication = new LuisApplication(
-                Configuration["LuisAppId"],
-                Configuration["LuisAPIKey"],
-                "https://" + Configuration["LuisAPIHostName"]);
-
-            var recognizer = new LuisRecognizer(luisApplication, null, false, null);
-            services.AddSingleton<IRecognizer>(recognizer);
 
             // The Dialog that will be run by the bot.
             services.AddSingleton<MainDialog>();
